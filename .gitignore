# uap specific
uap
python_env
<<<<<<< HEAD
python3_venv
config.yaml
=======
>>>>>>> e717f12e
*.pyc
out
doc/build
_monitor_disk_io
steps.svg
*~
data/test
data/adapter_sequences

# Byte-compiled / optimized / DLL files
__pycache__/
*.py[cod]

# C extensions
*.so

# Distribution / packaging
.Python
env/
build/
develop-eggs/
dist/
downloads/
eggs/
.eggs/
lib/
lib64/
parts/
sdist/
var/
*.egg-info/
.installed.cfg
*.egg

# PyInstaller
#  Usually these files are written by a python script from a template
#  before PyInstaller builds the exe, so as to inject date/other infos into it.
*.manifest
*.spec

# Installer logs
pip-log.txt
pip-delete-this-directory.txt

# Unit test / coverage reports
htmlcov/
.tox/
.coverage
.coverage.*
.cache
nosetests.xml
coverage.xml
*,cover

# Translations
*.mo
*.pot

# Django stuff:
*.log

# Sphinx documentation
docs/_build/

# PyBuilder
target/

# Folder used by example configurations
example-configurations/example-out/
example-configurations/genomes/
*-out<|MERGE_RESOLUTION|>--- conflicted
+++ resolved
@@ -1,11 +1,7 @@
 # uap specific
 uap
 python_env
-<<<<<<< HEAD
 python3_venv
-config.yaml
-=======
->>>>>>> e717f12e
 *.pyc
 out
 doc/build
