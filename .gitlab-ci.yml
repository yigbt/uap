--- conflicted
+++ resolved
@@ -1,23 +1,9 @@
 stages:
   - build
   - test
-<<<<<<< HEAD
- 
-variables:
-  GIT_SUBMODULE_STRATEGY: recursive
-  
-.dummy:
-  stage: build
-  script:
-    - pwd
-    - ls ~/.ssh/*
-    - git clone git@ribogit.izi.fraunhofer.de:oneButton/uap_test.git
-    
-=======
 
 variables:
   PIP_CACHE_DIR: "$CI_PROJECT_DIR/pip"
->>>>>>> 22e2180c
 
 prepare:
   stage: build
@@ -47,11 +33,6 @@
 steptests:
   stage: test
   script:
-<<<<<<< HEAD
-    - cd  uap_test
-    - make clean
-=======
->>>>>>> 22e2180c
     - module load Python/3.6.6-foss-2018b
     - source venv/bin/activate
     - git clone git@ribogit.izi.fraunhofer.de:oneButton/uap_test.git || ( cd uap_test && git pull )
