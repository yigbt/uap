--- conflicted
+++ resolved
@@ -39,30 +39,14 @@
                     "contains uncommited changes. Otherwise the pipeline " +
                     "will not start.")
 
-<<<<<<< HEAD
+
 parser.add_argument("step_task",
-=======
-parser.add_argument("-s", "--step",
-                    dest="step",
->>>>>>> 1e7419a5
                     nargs='*',
                     default=list(),
                     type=str,
                     help="Can take multiple step names as input. A step name " +
                     "is the name of any entry in the 'steps:' section " +
-<<<<<<< HEAD
                     "as defined in 'config.yaml'. A list of all task IDs " +
-=======
-                    "as defined in 'config.yaml'")
-
-parser.add_argument("-t","--task",
-                    dest="task",
-                    nargs='*',
-                    default=list(),
-                    type=str,
-                    help="Can take multiple task ID(s) as input. A task ID " +
-                    "looks like ths 'step_name/run_id'. A list of all task IDs " +
->>>>>>> 1e7419a5
                     "is returned by running './status.py'.")
 
 args = parser.parse_args()
@@ -80,19 +64,10 @@
 
     task_list = copy.deepcopy(p.all_tasks_topologically_sorted)
 
-<<<<<<< HEAD
     if len(args.step_task) >= 1:
         # execute the specified tasks
         task_list = list()
         for task_id in args.step_task:
-=======
-    all_tasks = args.step + args.task
-
-    if len(all_tasks) >= 1:
-        # execute the specified tasks
-        task_list = list()
-        for task_id in all_tasks:
->>>>>>> 1e7419a5
             task = p.task_for_task_id[task_id]
             task_list.append(task)
             
