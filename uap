#! /bin/bash -

<<<<<<< HEAD

import os
uap_path = os.path.dirname(os.path.realpath(__file__))
activate_this_file = '%s/python_env/bin/activate_this.py' % uap_path
execfile(activate_this_file, dict(__file__=activate_this_file))
import argparse
import logging
import string
import sys
import yaml

'''
Adjust sys.path so everything we need can be found
'''

if uap_path not in sys.path:
    sys.path.append(uap_path)
include_path = '%s/include' % uap_path
if include_path not in sys.path:
    sys.path.append(include_path)
sources_path = '%s/include/sources' % uap_path
if sources_path not in sys.path:
    sys.path.append(sources_path)
steps_path = '%s/include/steps' % uap_path
if steps_path not in sys.path:
    sys.path.append(steps_path)
subcommand_path = '%s/include/subcommands' % uap_path
if subcommand_path not in sys.path:
    sys.path.append(subcommand_path)

from include.subcommands import *
from uaperrors import UAPError

def main():
    '''
    Set environment variables for git, so it does use the correct repository
    '''
    os.environ["GIT_DIR"] = "%s/.git" % uap_path
    os.environ["GIT_WORK_TREE"] = uap_path

    '''
    This script allows access to all commands which are provided by the pipeline.
    '''

    # Definition of common parser(s)

    common_parser = argparse.ArgumentParser(
        add_help=False,
        formatter_class=argparse.RawTextHelpFormatter
    )

    common_parser.add_argument(
        "--even-if-dirty",
        dest="even_if_dirty",
        action="store_true",
        default=False,
        help="This option must be set if the local git repository "
        "contains uncommited changes.\n"
        "Otherwise uap will not run.")

    # Definition of the final parser

    parser = argparse.ArgumentParser(
        description="This script starts and controls analysis for 'uap'.",
        epilog="For complete documentation see: "
        "http://uap.readthedocs.org/en/latest/\n"
        "For citation use: ...\n"
        "For source code see: https://github.com/yigbt/uap",
        formatter_class=argparse.RawTextHelpFormatter
        )

    parser.add_argument(
        "config",
        help="Path to YAML file that contains the pipeline configuration.\n"
        "The content of that file needs to follow the documentation.",
        metavar="<project-config>.yaml",
        nargs='?',
        type=argparse.FileType('r'))

    parser.add_argument(
        "-v", "--verbose",
        dest="verbose",
        action="count",
        default=1,
        help="Increase output verbosity")

    parser.add_argument(
        "--debugging",
        dest="debugging",
        action="store_true",
        default=False,
        help="Print traceback on UAPError.")

    parser.add_argument(
        "--version",
        dest="version",
        action="version",
        version="%(prog)s 1.0.1 wonky donkey",
        help = "Display version information.")

    subparsers = parser.add_subparsers(
        title="subcommands",
        description="Available subcommands.")

    '''
    The argument parser for 'fix-problems.py' is created here."
    '''

    fix_problems_parser = subparsers.add_parser(
        "fix-problems",
        help="Fixes problematic states by removing stall files.",
        description="",
        formatter_class=argparse.RawTextHelpFormatter,
        parents=[common_parser])

    fix_problems_parser.add_argument(
        "--cluster",
        dest="cluster",
        type=str,
        default="auto",
        help="Specify the cluster type. Default: [auto].")

    fix_problems_parser.add_argument(
        "--details",
        dest="details",
        action="store_true",
        default=False,
        help="Displays information about the files causing problems.")

    fix_problems_parser.add_argument(
        "--srsly",
        dest="srsly",
        action="store_true",
        default=False,
        help="Delete problematic files.")

    fix_problems_parser.set_defaults(func=fix_problems.main)

    '''
    The argument parser for 'render.py' is created here."
    '''

    render_parser = subparsers.add_parser(
        "render",
        help="Renders DOT-graphs displaying information of the analysis.",
        description="'render' generates DOT-graphs. Without arguments\n"
        "it takes the annotation file of each run and generates a graph,\n"
        "showing details of the computation.",
        formatter_class=argparse.RawTextHelpFormatter,
        parents=[common_parser])

    render_parser.add_argument(
        "--files",
        dest="files",
        action="store_true",
        default=False,
        help="Renders a graph showing all files of the analysis. "
        "[Not implemented yet!]")

    render_parser.add_argument(
        "--steps",
        dest="steps",
        action="store_true",
        default=False,
        help="Renders a graph showing all steps of the analysis and their "
        "connections.")

    render_parser.add_argument(
        "--simple",
        dest="simple",
        action="store_true",
        default=False,
        help="Simplify rendered graphs.")

    render_parser.add_argument(
        "--orientation",
        choices=['left-to-right', 'right-to-left', 'top-to-bottom'],
        dest="orientation",
        default='top-to-bottom',
        help="Defines orientation of the graph. Default: 'top-to-bottom'",
        type=str
    )

    render_parser.add_argument(
        "run",
        nargs='*',
        default=list(),
        type=str,
        help="Render only graphs for these runs.")

    render_parser.set_defaults(func=render.main)

#    '''
#    The argument parser for 'report.py' is created here."
#    '''
#
#    report_parser = subparsers.add_parser(
#        "report",
#        help="Generates reports of steps which can do so.",
#        description="",
#        formatter_class=argparse.RawTextHelpFormatter,
#        parents=[common_parser])
#
#    report_parser.add_argument(
#        "run",
#        nargs='*',
#        default=list(),
#        type=str,
#        help="Can take multiple step names as input. A step name is the name "
#        "of any entry in the 'steps:' section as defined in "
#        "'<project-config>.yaml'. To get a list of all run IDs please "
#        "run 'uap <project-config>.yaml status'.")
#
#    report_parser.set_defaults(func=report.main)

    '''
    The argument parser for 'run_locally.py' is created here."
    '''

    run_locally_parser = subparsers.add_parser(
        "run-locally",
        help="Executes the analysis on the local machine.",
        description="This command  starts 'uap' on the local machine. "
        "It can be used to start:\n"
        " * all runs of the pipeline as configured in <project-config>.yaml\n"
        " * all runs defined by a specific step in <project-config>.yaml\n"
        " * one or more steps\n"
        "To start the complete pipeline as configured in <project-config>.yaml "
        "execute:\n"
        "$ uap <project-config>.yaml run-locally\n"
        "To start a specific step execute:\n"
        "$ uap <project-config>.yaml run-locally <step_name>\n"
        "To start a specific run execute:\n"
        "$ uap <project-config>.yaml run-locally <step/run>\n"
        "The step_name is the name of an entry in the 'steps:' section "
        "as defined in '<project-config>.yaml'. A specific run is defined via "
        "its run ID 'step/run'. To get a list of all run IDs please run:\n"
        "$ uap <project-config>.yaml status",
        formatter_class=argparse.RawTextHelpFormatter,
        parents=[common_parser])

    run_locally_parser.add_argument(
        "run",
        nargs='*',
        default=list(),
        type=str,
        help="These runs are processed on the local machine.")

    run_locally_parser.set_defaults(func=run_locally.main)

    '''
    The argument parser for 'status.py' is created here.
    '''

    status_parser = subparsers.add_parser(
        "status",
        help="Displays information about the status of the analysis.",
        description="This script displays by default information about all "
        "runs of the pipeline as configured in '<project-config>.yaml'. But "
        "the displayed information can be narrowed down via command line "
        "options.\n"
        "IMPORTANT: Hints given by this script are just valid if the jobs were "
        "submitted to the cluster.",
        formatter_class=argparse.RawTextHelpFormatter,
        parents=[common_parser])

    status_parser.add_argument(
        "--cluster",
        dest="cluster",
        type=str,
        default="auto",
        help="Specify the cluster type. Default: [auto].")

    status_parser.add_argument(
        "--summarize",
        dest="summarize",
        action="store_true",
        default=False,
        help="Displays summarized information of the analysis.")

    status_parser.add_argument(
        "--graph",
        dest="graph",
        action="store_true",
        default=False,
        help="Displays the dependency graph of the analysis.")

    status_parser.add_argument(
        "--sources",
        dest="sources",
        action="store_true",
        default=False,
        help="Displays only information about the source runs.")

    status_parser.add_argument(
        "-r","--run",
        dest="run",
        nargs='*',
        default=list(),
        type=str,
        help="The status of these runs are displayed.")

    status_parser.set_defaults(func=status.main)

    '''
    The argument parser for 'steps.py' is created here.
    '''

    steps_parser = subparsers.add_parser(
        "steps",
        help="Displays information about the steps available in uap.",
        description="This script displays by default a list of all "
        "steps the pipeline can use.\n",
        formatter_class=argparse.RawTextHelpFormatter,
        parents=[common_parser])

    steps_parser.add_argument(
        "--show",
        dest="step",
        type=str,
        default="",
        help="Show the details of a specific step.")

    steps_parser.set_defaults(func=steps.main)

    '''
    The argument parser for 'submit-to-cluster.py' is created here."
    '''

    submit_to_cluster_parser = subparsers.add_parser(
        "submit-to-cluster",
        help="Submits the jobs created by uap to a cluster",
        description="This script submits all runs configured in "
        "<project-config>.yaml to a cluster. "
        "The configuration for the available cluster types is stored at "
        "/<path-to-uap>/cluster/cluster-specific-commands.yaml. "
        "The list of runs can be narrowed down to specific steps. "
        "All runs of the specified step will be submitted to the cluster. "
        "Also, individual runs IDs (step/run) can be used for submission.",
        formatter_class=argparse.RawTextHelpFormatter,
        parents=[common_parser])

    submit_to_cluster_parser.add_argument(
        "--cluster",
        dest="cluster",
        type=str,
        default="auto",
        help="Specify the cluster type. Default: [auto].")

    submit_to_cluster_parser.add_argument(
        "run",
        nargs='*',
        default=list(),
        type=str,
        help="Submit only these runs to the cluster.")

    submit_to_cluster_parser.set_defaults(func=submit_to_cluster.main)

    '''
    The argument parser for 'run-info.py' is created here."
    '''

    run_info_parser = subparsers.add_parser(
        "run-info",
        help="Displays information about certain source or processing runs.",
        description="",
        formatter_class=argparse.RawTextHelpFormatter,
        parents=[common_parser])

    run_info_parser.add_argument(
         "--sources",
        dest="sources",
        action="store_true",
        default=False,
        help="Displays only information about the source runs.")

    run_info_parser.add_argument(
        "-r","--run",
        dest="run",
        nargs='*',
        default=list(),
        type=str,
        help="Display run-info for these runs.")

    run_info_parser.set_defaults(func=run_info.main)

    '''
    The argument parser for 'volatilize.py' is created here."
    '''

    volatilize_parser = subparsers.add_parser(
        "volatilize",
        help="Saves disk space by volatilizing intermediate results",
        description="Save disk space by volatilizing intermediate results. "
        "Only steps marked with '_volatile: True' are considered.",
        formatter_class=argparse.RawTextHelpFormatter,
        parents=[common_parser])

    volatilize_parser.add_argument(
        "--details",
        dest="details",
        action="store_true",
        default=False,
        help="Shows which files can be volatilized.")

    volatilize_parser.add_argument(
        "--srsly",
        dest="srsly",
        action="store_true",
        default=False,
        help="Replaces files marked for volatilization with a placeholder.")

    volatilize_parser.set_defaults(func=volatilize.main)

    '''
    The argument parser for 'runtime_info.py' is created here."
    '''

    runtime_info_parser = subparsers.add_parser(
        "runtime-info",
        help="Provides Information about the runtime",
        description="Provides Information about the runtime.",
        formatter_class=argparse.RawTextHelpFormatter,
        parents=[common_parser])

    runtime_info_parser.add_argument(
        "--to-screen",
        dest="to_screen",
        action="store_true",
        default=False,
        help="Displays information to the screen instead of writing to file.")

    runtime_info_parser.add_argument(
        "--run_id",
        dest="run_id",
        action="store_true",
        default=False,
        help="Get information for a specific run-id.")

    runtime_info_parser.add_argument(
        "--file-path",
        dest="file_path",
        type=str,
        default='runtime_info.csv',
        help="Path of the output file. [runtime_info.csv]")

    runtime_info_parser.set_defaults(func=runtime_info.main)

    # get arguments and call the appropriate function
    args = parser.parse_args()
    # Add the path to this very file
    args.uap_path = uap_path

    # create logger object
    logger = _configure_logger(args.verbose)
    # call subcommand
    try:
        args.func(args)
    except UAPError as e:
        if args.debugging is True:
            raise

def _configure_logger(verbosity):
    logger = logging.getLogger("uap_logger")

    # create formatter for different log level
    debug_formatter = logging.Formatter(
        fmt = '[uap][%(levelname)s] %(funcName)s in %(filename)s: %(message)s '
    )
    info_formatter = logging.Formatter(
        fmt = '[uap][%(levelname)s]: %(message)s '
    )
    # create console handler
    ch = logging.StreamHandler()
    # set handler logging level
    ch.setLevel(logging.NOTSET)

    # Instantiate logger
    if verbosity == 0:
        # add formatter to ch
        ch.setFormatter(info_formatter)
        # set logger logging level
        logger.setLevel(logging.ERROR)
        sys.stderr.write("[uap] Set log level to ERROR\n")
    elif verbosity == 1:
        # add formatter to ch
        ch.setFormatter(info_formatter)
        # set logger logging level
        logger.setLevel(logging.WARNING)
        sys.stderr.write("[uap] Set log level to WARNING\n")
    elif verbosity == 2:
        # add formatter to ch
        ch.setFormatter(info_formatter)
        # set logger logging level
        logger.setLevel(logging.INFO)
        sys.stderr.write("[uap] Set log level to INFO\n")
    elif verbosity >= 3:
        # add formatter to ch
        ch.setFormatter(debug_formatter)
        # set logger logging level
        logger.setLevel(logging.DEBUG)
        sys.stderr.write("[uap] Set log level to DEBUG\n")

    sys.stderr.flush()

    # add ch to logger
    logger.addHandler(ch)

    return logger



if __name__ == '__main__':
    main()
=======
uap_dir="$(dirname $(readlink -f ${BASH_SOURCE[0]}))"
"exec" "$uap_dir/python_env/bin/python" "$uap_dir/uap.py" "$@"
>>>>>>> 72c313dc
<|MERGE_RESOLUTION|>--- conflicted
+++ resolved
@@ -1,521 +1,4 @@
 #! /bin/bash -
 
-<<<<<<< HEAD
-
-import os
-uap_path = os.path.dirname(os.path.realpath(__file__))
-activate_this_file = '%s/python_env/bin/activate_this.py' % uap_path
-execfile(activate_this_file, dict(__file__=activate_this_file))
-import argparse
-import logging
-import string
-import sys
-import yaml
-
-'''
-Adjust sys.path so everything we need can be found
-'''
-
-if uap_path not in sys.path:
-    sys.path.append(uap_path)
-include_path = '%s/include' % uap_path
-if include_path not in sys.path:
-    sys.path.append(include_path)
-sources_path = '%s/include/sources' % uap_path
-if sources_path not in sys.path:
-    sys.path.append(sources_path)
-steps_path = '%s/include/steps' % uap_path
-if steps_path not in sys.path:
-    sys.path.append(steps_path)
-subcommand_path = '%s/include/subcommands' % uap_path
-if subcommand_path not in sys.path:
-    sys.path.append(subcommand_path)
-
-from include.subcommands import *
-from uaperrors import UAPError
-
-def main():
-    '''
-    Set environment variables for git, so it does use the correct repository
-    '''
-    os.environ["GIT_DIR"] = "%s/.git" % uap_path
-    os.environ["GIT_WORK_TREE"] = uap_path
-
-    '''
-    This script allows access to all commands which are provided by the pipeline.
-    '''
-
-    # Definition of common parser(s)
-
-    common_parser = argparse.ArgumentParser(
-        add_help=False,
-        formatter_class=argparse.RawTextHelpFormatter
-    )
-
-    common_parser.add_argument(
-        "--even-if-dirty",
-        dest="even_if_dirty",
-        action="store_true",
-        default=False,
-        help="This option must be set if the local git repository "
-        "contains uncommited changes.\n"
-        "Otherwise uap will not run.")
-
-    # Definition of the final parser
-
-    parser = argparse.ArgumentParser(
-        description="This script starts and controls analysis for 'uap'.",
-        epilog="For complete documentation see: "
-        "http://uap.readthedocs.org/en/latest/\n"
-        "For citation use: ...\n"
-        "For source code see: https://github.com/yigbt/uap",
-        formatter_class=argparse.RawTextHelpFormatter
-        )
-
-    parser.add_argument(
-        "config",
-        help="Path to YAML file that contains the pipeline configuration.\n"
-        "The content of that file needs to follow the documentation.",
-        metavar="<project-config>.yaml",
-        nargs='?',
-        type=argparse.FileType('r'))
-
-    parser.add_argument(
-        "-v", "--verbose",
-        dest="verbose",
-        action="count",
-        default=1,
-        help="Increase output verbosity")
-
-    parser.add_argument(
-        "--debugging",
-        dest="debugging",
-        action="store_true",
-        default=False,
-        help="Print traceback on UAPError.")
-
-    parser.add_argument(
-        "--version",
-        dest="version",
-        action="version",
-        version="%(prog)s 1.0.1 wonky donkey",
-        help = "Display version information.")
-
-    subparsers = parser.add_subparsers(
-        title="subcommands",
-        description="Available subcommands.")
-
-    '''
-    The argument parser for 'fix-problems.py' is created here."
-    '''
-
-    fix_problems_parser = subparsers.add_parser(
-        "fix-problems",
-        help="Fixes problematic states by removing stall files.",
-        description="",
-        formatter_class=argparse.RawTextHelpFormatter,
-        parents=[common_parser])
-
-    fix_problems_parser.add_argument(
-        "--cluster",
-        dest="cluster",
-        type=str,
-        default="auto",
-        help="Specify the cluster type. Default: [auto].")
-
-    fix_problems_parser.add_argument(
-        "--details",
-        dest="details",
-        action="store_true",
-        default=False,
-        help="Displays information about the files causing problems.")
-
-    fix_problems_parser.add_argument(
-        "--srsly",
-        dest="srsly",
-        action="store_true",
-        default=False,
-        help="Delete problematic files.")
-
-    fix_problems_parser.set_defaults(func=fix_problems.main)
-
-    '''
-    The argument parser for 'render.py' is created here."
-    '''
-
-    render_parser = subparsers.add_parser(
-        "render",
-        help="Renders DOT-graphs displaying information of the analysis.",
-        description="'render' generates DOT-graphs. Without arguments\n"
-        "it takes the annotation file of each run and generates a graph,\n"
-        "showing details of the computation.",
-        formatter_class=argparse.RawTextHelpFormatter,
-        parents=[common_parser])
-
-    render_parser.add_argument(
-        "--files",
-        dest="files",
-        action="store_true",
-        default=False,
-        help="Renders a graph showing all files of the analysis. "
-        "[Not implemented yet!]")
-
-    render_parser.add_argument(
-        "--steps",
-        dest="steps",
-        action="store_true",
-        default=False,
-        help="Renders a graph showing all steps of the analysis and their "
-        "connections.")
-
-    render_parser.add_argument(
-        "--simple",
-        dest="simple",
-        action="store_true",
-        default=False,
-        help="Simplify rendered graphs.")
-
-    render_parser.add_argument(
-        "--orientation",
-        choices=['left-to-right', 'right-to-left', 'top-to-bottom'],
-        dest="orientation",
-        default='top-to-bottom',
-        help="Defines orientation of the graph. Default: 'top-to-bottom'",
-        type=str
-    )
-
-    render_parser.add_argument(
-        "run",
-        nargs='*',
-        default=list(),
-        type=str,
-        help="Render only graphs for these runs.")
-
-    render_parser.set_defaults(func=render.main)
-
-#    '''
-#    The argument parser for 'report.py' is created here."
-#    '''
-#
-#    report_parser = subparsers.add_parser(
-#        "report",
-#        help="Generates reports of steps which can do so.",
-#        description="",
-#        formatter_class=argparse.RawTextHelpFormatter,
-#        parents=[common_parser])
-#
-#    report_parser.add_argument(
-#        "run",
-#        nargs='*',
-#        default=list(),
-#        type=str,
-#        help="Can take multiple step names as input. A step name is the name "
-#        "of any entry in the 'steps:' section as defined in "
-#        "'<project-config>.yaml'. To get a list of all run IDs please "
-#        "run 'uap <project-config>.yaml status'.")
-#
-#    report_parser.set_defaults(func=report.main)
-
-    '''
-    The argument parser for 'run_locally.py' is created here."
-    '''
-
-    run_locally_parser = subparsers.add_parser(
-        "run-locally",
-        help="Executes the analysis on the local machine.",
-        description="This command  starts 'uap' on the local machine. "
-        "It can be used to start:\n"
-        " * all runs of the pipeline as configured in <project-config>.yaml\n"
-        " * all runs defined by a specific step in <project-config>.yaml\n"
-        " * one or more steps\n"
-        "To start the complete pipeline as configured in <project-config>.yaml "
-        "execute:\n"
-        "$ uap <project-config>.yaml run-locally\n"
-        "To start a specific step execute:\n"
-        "$ uap <project-config>.yaml run-locally <step_name>\n"
-        "To start a specific run execute:\n"
-        "$ uap <project-config>.yaml run-locally <step/run>\n"
-        "The step_name is the name of an entry in the 'steps:' section "
-        "as defined in '<project-config>.yaml'. A specific run is defined via "
-        "its run ID 'step/run'. To get a list of all run IDs please run:\n"
-        "$ uap <project-config>.yaml status",
-        formatter_class=argparse.RawTextHelpFormatter,
-        parents=[common_parser])
-
-    run_locally_parser.add_argument(
-        "run",
-        nargs='*',
-        default=list(),
-        type=str,
-        help="These runs are processed on the local machine.")
-
-    run_locally_parser.set_defaults(func=run_locally.main)
-
-    '''
-    The argument parser for 'status.py' is created here.
-    '''
-
-    status_parser = subparsers.add_parser(
-        "status",
-        help="Displays information about the status of the analysis.",
-        description="This script displays by default information about all "
-        "runs of the pipeline as configured in '<project-config>.yaml'. But "
-        "the displayed information can be narrowed down via command line "
-        "options.\n"
-        "IMPORTANT: Hints given by this script are just valid if the jobs were "
-        "submitted to the cluster.",
-        formatter_class=argparse.RawTextHelpFormatter,
-        parents=[common_parser])
-
-    status_parser.add_argument(
-        "--cluster",
-        dest="cluster",
-        type=str,
-        default="auto",
-        help="Specify the cluster type. Default: [auto].")
-
-    status_parser.add_argument(
-        "--summarize",
-        dest="summarize",
-        action="store_true",
-        default=False,
-        help="Displays summarized information of the analysis.")
-
-    status_parser.add_argument(
-        "--graph",
-        dest="graph",
-        action="store_true",
-        default=False,
-        help="Displays the dependency graph of the analysis.")
-
-    status_parser.add_argument(
-        "--sources",
-        dest="sources",
-        action="store_true",
-        default=False,
-        help="Displays only information about the source runs.")
-
-    status_parser.add_argument(
-        "-r","--run",
-        dest="run",
-        nargs='*',
-        default=list(),
-        type=str,
-        help="The status of these runs are displayed.")
-
-    status_parser.set_defaults(func=status.main)
-
-    '''
-    The argument parser for 'steps.py' is created here.
-    '''
-
-    steps_parser = subparsers.add_parser(
-        "steps",
-        help="Displays information about the steps available in uap.",
-        description="This script displays by default a list of all "
-        "steps the pipeline can use.\n",
-        formatter_class=argparse.RawTextHelpFormatter,
-        parents=[common_parser])
-
-    steps_parser.add_argument(
-        "--show",
-        dest="step",
-        type=str,
-        default="",
-        help="Show the details of a specific step.")
-
-    steps_parser.set_defaults(func=steps.main)
-
-    '''
-    The argument parser for 'submit-to-cluster.py' is created here."
-    '''
-
-    submit_to_cluster_parser = subparsers.add_parser(
-        "submit-to-cluster",
-        help="Submits the jobs created by uap to a cluster",
-        description="This script submits all runs configured in "
-        "<project-config>.yaml to a cluster. "
-        "The configuration for the available cluster types is stored at "
-        "/<path-to-uap>/cluster/cluster-specific-commands.yaml. "
-        "The list of runs can be narrowed down to specific steps. "
-        "All runs of the specified step will be submitted to the cluster. "
-        "Also, individual runs IDs (step/run) can be used for submission.",
-        formatter_class=argparse.RawTextHelpFormatter,
-        parents=[common_parser])
-
-    submit_to_cluster_parser.add_argument(
-        "--cluster",
-        dest="cluster",
-        type=str,
-        default="auto",
-        help="Specify the cluster type. Default: [auto].")
-
-    submit_to_cluster_parser.add_argument(
-        "run",
-        nargs='*',
-        default=list(),
-        type=str,
-        help="Submit only these runs to the cluster.")
-
-    submit_to_cluster_parser.set_defaults(func=submit_to_cluster.main)
-
-    '''
-    The argument parser for 'run-info.py' is created here."
-    '''
-
-    run_info_parser = subparsers.add_parser(
-        "run-info",
-        help="Displays information about certain source or processing runs.",
-        description="",
-        formatter_class=argparse.RawTextHelpFormatter,
-        parents=[common_parser])
-
-    run_info_parser.add_argument(
-         "--sources",
-        dest="sources",
-        action="store_true",
-        default=False,
-        help="Displays only information about the source runs.")
-
-    run_info_parser.add_argument(
-        "-r","--run",
-        dest="run",
-        nargs='*',
-        default=list(),
-        type=str,
-        help="Display run-info for these runs.")
-
-    run_info_parser.set_defaults(func=run_info.main)
-
-    '''
-    The argument parser for 'volatilize.py' is created here."
-    '''
-
-    volatilize_parser = subparsers.add_parser(
-        "volatilize",
-        help="Saves disk space by volatilizing intermediate results",
-        description="Save disk space by volatilizing intermediate results. "
-        "Only steps marked with '_volatile: True' are considered.",
-        formatter_class=argparse.RawTextHelpFormatter,
-        parents=[common_parser])
-
-    volatilize_parser.add_argument(
-        "--details",
-        dest="details",
-        action="store_true",
-        default=False,
-        help="Shows which files can be volatilized.")
-
-    volatilize_parser.add_argument(
-        "--srsly",
-        dest="srsly",
-        action="store_true",
-        default=False,
-        help="Replaces files marked for volatilization with a placeholder.")
-
-    volatilize_parser.set_defaults(func=volatilize.main)
-
-    '''
-    The argument parser for 'runtime_info.py' is created here."
-    '''
-
-    runtime_info_parser = subparsers.add_parser(
-        "runtime-info",
-        help="Provides Information about the runtime",
-        description="Provides Information about the runtime.",
-        formatter_class=argparse.RawTextHelpFormatter,
-        parents=[common_parser])
-
-    runtime_info_parser.add_argument(
-        "--to-screen",
-        dest="to_screen",
-        action="store_true",
-        default=False,
-        help="Displays information to the screen instead of writing to file.")
-
-    runtime_info_parser.add_argument(
-        "--run_id",
-        dest="run_id",
-        action="store_true",
-        default=False,
-        help="Get information for a specific run-id.")
-
-    runtime_info_parser.add_argument(
-        "--file-path",
-        dest="file_path",
-        type=str,
-        default='runtime_info.csv',
-        help="Path of the output file. [runtime_info.csv]")
-
-    runtime_info_parser.set_defaults(func=runtime_info.main)
-
-    # get arguments and call the appropriate function
-    args = parser.parse_args()
-    # Add the path to this very file
-    args.uap_path = uap_path
-
-    # create logger object
-    logger = _configure_logger(args.verbose)
-    # call subcommand
-    try:
-        args.func(args)
-    except UAPError as e:
-        if args.debugging is True:
-            raise
-
-def _configure_logger(verbosity):
-    logger = logging.getLogger("uap_logger")
-
-    # create formatter for different log level
-    debug_formatter = logging.Formatter(
-        fmt = '[uap][%(levelname)s] %(funcName)s in %(filename)s: %(message)s '
-    )
-    info_formatter = logging.Formatter(
-        fmt = '[uap][%(levelname)s]: %(message)s '
-    )
-    # create console handler
-    ch = logging.StreamHandler()
-    # set handler logging level
-    ch.setLevel(logging.NOTSET)
-
-    # Instantiate logger
-    if verbosity == 0:
-        # add formatter to ch
-        ch.setFormatter(info_formatter)
-        # set logger logging level
-        logger.setLevel(logging.ERROR)
-        sys.stderr.write("[uap] Set log level to ERROR\n")
-    elif verbosity == 1:
-        # add formatter to ch
-        ch.setFormatter(info_formatter)
-        # set logger logging level
-        logger.setLevel(logging.WARNING)
-        sys.stderr.write("[uap] Set log level to WARNING\n")
-    elif verbosity == 2:
-        # add formatter to ch
-        ch.setFormatter(info_formatter)
-        # set logger logging level
-        logger.setLevel(logging.INFO)
-        sys.stderr.write("[uap] Set log level to INFO\n")
-    elif verbosity >= 3:
-        # add formatter to ch
-        ch.setFormatter(debug_formatter)
-        # set logger logging level
-        logger.setLevel(logging.DEBUG)
-        sys.stderr.write("[uap] Set log level to DEBUG\n")
-
-    sys.stderr.flush()
-
-    # add ch to logger
-    logger.addHandler(ch)
-
-    return logger
-
-
-
-if __name__ == '__main__':
-    main()
-=======
 uap_dir="$(dirname $(readlink -f ${BASH_SOURCE[0]}))"
 "exec" "$uap_dir/python_env/bin/python" "$uap_dir/uap.py" "$@"
->>>>>>> 72c313dc
