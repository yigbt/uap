from uaperrors import UAPError
import sys
import os
from logging import getLogger
import pipeline_info
import exec_group

logger=getLogger('uap_logger')

class CommandInfo(object):
    def __init__(self, eop, command, stdout_path=None, stderr_path=None):
        # eop = exec_group or pipeline
        self._eop = eop
        self._command = list()
        self._stdout_path = stdout_path
        self._stderr_path = stderr_path
        self._tool = str
        self._output_files_per_connection = dict()

        for _ in command:
            if _ == command[0]:
                self._tool = _
                if isinstance(command[0], list):
                    self._tool = _[-1]
                pass
            elif not isinstance(_, str):
                raise UAPError("Non-string element %s in command %s" % (_, command))
            self._command.append(_)

    def replace_output_dir_du_jour(func):
        def inner(self, *args):
            run_info = self.get_run()
            # Collect info to replace du_jour placeholder with temp_out_dir
            placeholder = run_info.get_output_directory_du_jour_placeholder()
            temp_out_dir = run_info.get_output_directory_du_jour()

            command = None
            ret_value = func(self, *args)
            if ret_value is None:
                return(None)
            if isinstance(ret_value, list) or isinstance(ret_value, set):
                command = list()
                for string in ret_value:
                    if string != None and placeholder in string and\
                       isinstance(temp_out_dir, str):
                        command.append(
                            string.replace(placeholder, temp_out_dir))
                    else:
                        command.append(string)
            elif isinstance(ret_value, str):
                if ret_value != None and isinstance(temp_out_dir, str):
                        command = ret_value.replace(placeholder, temp_out_dir)
            else:
<<<<<<< HEAD
                raise UAPError("Function %s does not return list or string object"
                             % func.__class__.__name__)
=======
                logger.error("Function %s does not return list or string object"
                             % func.__name__)
                sys.exit(1)
>>>>>>> b41a0189
            return(command)
        return(inner)

    def get_run(self):
        if isinstance(self._eop, pipeline_info.PipelineInfo):
            run_info = self._eop.get_exec_group().get_run()
        elif isinstance(self._eop, exec_group.ExecGroup):
            run_info = self._eop.get_run()
        else:
            run_info = None
        return(run_info)

    def set_command(self, command):
        if not isinstance(command, list):
            raise UAPError("Given non-list command: %s" % command)
        self._command = command

    def set_stdout_path(self, stdout_path):
        if stdout_path != None:
            self._stdout_path = stdout_path

    @replace_output_dir_du_jour
    def get_stdout_path(self):
        return(self._stdout_path)

    def set_stderr_path(self, stderr_path):
        if stderr_path != None:
            self._stderr_path = stderr_path

    @replace_output_dir_du_jour
    def get_stderr_path(self):
        return(self._stderr_path)

    @replace_output_dir_du_jour
    def get_command(self):
        '''
        Return command after replacing all file inside the destination
        directory with relative paths.
        '''
        cmd = self._command
        run = self.get_run()
        working_dir = run.get_temp_output_directory()
        destination = run.get_step().get_pipeline().config['destination_path']
        diff = os.path.relpath(destination, working_dir)
        def repl(text):
            if isinstance(text, str):
                return(text.replace(destination, diff))
            elif isinstance(text, list) or isinstance(text, set):
                return([repl(element) for element in text])
            else:
                return(text)
        return(repl(cmd))<|MERGE_RESOLUTION|>--- conflicted
+++ resolved
@@ -51,14 +51,8 @@
                 if ret_value != None and isinstance(temp_out_dir, str):
                         command = ret_value.replace(placeholder, temp_out_dir)
             else:
-<<<<<<< HEAD
                 raise UAPError("Function %s does not return list or string object"
                              % func.__class__.__name__)
-=======
-                logger.error("Function %s does not return list or string object"
-                             % func.__name__)
-                sys.exit(1)
->>>>>>> b41a0189
             return(command)
         return(inner)
 
