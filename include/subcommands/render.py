#!/usr/bin/env python
# encoding: utf-8

import sys
import copy
import logging
import os
import re
import socket
import StringIO
import subprocess
import textwrap
import yaml

import abstract_step
import pipeline
import misc
'''
This script uses graphviz to produce graphs that display information about the 
tasks processed by the pipeline. 
'''

logger = logging.getLogger("uap_logger")

def escape(s):
    result = ''
    for c in s:
        result += "x%x" % ord(c)
    return result

GRADIENTS = {
    'burn': [
        [0.0, '#ffffff'],
        [0.2, '#fce94f'],
        [0.4, '#fcaf3e'],
        [0.7, '#a40000'],
        [1.0, '#000000']
    ],
    'green': [
        [0.0, '#ffffff'],
        [1.0, '#4e9a06']
    ],
    'traffic_lights': [
        [0.0, '#d5291a'],
        [0.5, '#fce94f'],
        [1.0, '#73a946']
    ]
}


def mix(a, b, amount):
    rA = float(int(a[1:3], 16)) / 255.0
    gA = float(int(a[3:5], 16)) / 255.0
    bA = float(int(a[5:7], 16)) / 255.0
    rB = float(int(b[1:3], 16)) / 255.0
    gB = float(int(b[3:5], 16)) / 255.0
    bB = float(int(b[5:7], 16)) / 255.0
    rC = rB * amount + rA * (1.0 - amount)
    gC = gB * amount + gA * (1.0 - amount)
    bC = bB * amount + bA * (1.0 - amount)
    result = '#%02x%02x%02x' % (int(rC * 255.0), int(gC * 255.0), int(bC * 255.0))
    return result


def gradient(x, gradient):
    x = max(x, 0.0)
    x = min(x, 1.0)
    i = 0
    while (i < len(gradient) - 2 and gradient[i + 1][0] < x):
        i += 1
    colorA = gradient[i][1]
    colorB = gradient[i + 1][1]
    return mix(colorA, colorB, (x - gradient[i][0]) / (gradient[i + 1][0] - gradient[i][0]))


def main(args):
    p = pipeline.Pipeline(arguments=args)

    # Test if dot is available
    dot_version = ['dot', '-V']
    try:
        with open(os.devnull, 'w') as devnull:
            subprocess.check_call(dot_version, stdout = devnull)
    except subprocess.CalledProcessError as e:
        raise StandardError("Execution of %s failed. GraphViz seems to be "
                            "unavailable." % " ".join(dot_version))

    if args.files:
        logger.info("Going to plot the graph containing all files of the analysis")
    elif args.steps:
        logger.info("Create a graph showing the DAG of the analysis")
<<<<<<< HEAD

        render_graph_for_all_steps(p, args)

=======
        render_graph_for_all_steps(p)
>>>>>>> 0dcfe50d
    else:
        # Just find every thing that looks like an annotation file and generate
        # the plots for it.
        directory = os.path.abspath(p.config['destination_path'])
        if not os.path.isdir(directory):
            raise StandardError("%s is not a directory." % directory)

        annotation_files = list()
        for root, dirs, files in os.walk(directory):
            anno_file_regex = re.compile('^\..*-annotation-.{6}\.yaml$')
            for f in files:
                if re.search(anno_file_regex, f):
                    annotation_files.append(os.path.join(root, f))

        for annotation_file in annotation_files:
            render_single_annotation(annotation_file)
        
<<<<<<< HEAD


def render_graph_for_all_steps(p, args):
    configuration_path = p.get_config_filepath()
    if args.simple:
        svg_file = configuration_path.replace('.yaml', '.simple.svg')
        png_file = configuration_path.replace('.yaml', '.simple.png')        
    else:
        svg_file = configuration_path.replace('.yaml', '.svg')
        png_file = configuration_path.replace('.yaml', '.png')
=======
        sys.exit(1)
#    if args.all or args.task:
#        logs = []
#        if args.all:
#            for task in p.task_for_task_id.values():
#                annotation_path = os.path.join(task.step.get_output_directory(), '.%s-annotation.yaml' % task.run_id)
#                if os.path.exists(annotation_path):
#                    log = yaml.load(open(annotation_path))
#                    logs.append(log)
#        else:
#            for task_id in args.task:
#                task = p.task_for_task_id[task_id]
#                annotation_path = os.path.join(task.step.get_output_directory(), '.%s-annotation.yaml' % task.run_id)
#                if os.path.exists(annotation_path):
#                    log = yaml.load(open(annotation_path))
#                    logs.append(log)
#                else:
#                    print("Unable to find annotation at %s." % annotation_path)
#        gv = abstract_step.AbstractStep.render_pipeline(logs)
#        with open('out.gv', 'w') as f:
#            f.write(gv)
#            
#        exit(0)
#    







def render_graph_for_all_steps(p):
    configuration_path = p.get_config_filepath()
    svg_file = configuration_path.replace('.yaml', '.svg')
    png_file = configuration_path.replace('.yaml', '.png')
>>>>>>> 0dcfe50d

    dot = subprocess.Popen(['dot', '-Tsvg'],
                           stdin = subprocess.PIPE,
                           stdout = subprocess.PIPE)
<<<<<<< HEAD

=======
>>>>>>> 0dcfe50d
    
    f = dot.stdin
    
    f.write("digraph {\n")
    f.write("  rankdir = TB;\n")
    f.write("  splines = true;\n")
    f.write("    graph [fontname = Helvetica, fontsize = 12, size = \"14, 11\", "
            "nodesep = 0.2, ranksep = 0.3];\n")
    f.write("    node [fontname = Helvetica, fontsize = 12, shape = rect];\n")
    f.write("    edge [fontname = Helvetica, fontsize = 12];\n")
    for step_name, step in p.get_steps().items():
        total_runs = len(step.get_run_ids())
        finished_runs = 0
        for _ in step.get_run_ids():
            if step.get_run_state(_) == p.states.FINISHED:
                finished_runs += 1

        f.write("subgraph cluster_%s {\n" % step_name)
        
        label = step_name
        if step_name != step.__module__:
            label = "%s\\n(%s)" % (step_name, step.__module__)
        f.write("    %s [label=\"%s\", style = filled, fillcolor = \"#fce94f\"];\n"
                % (step_name, label))
        color = gradient(float(finished_runs) / total_runs \
                         if total_runs > 0 else 0.0, GRADIENTS['traffic_lights'])
        color = mix(color, '#ffffff', 0.5)
<<<<<<< HEAD
        f.write("    %s_progress [label=\"%s/%s\", style = filled, "
                "fillcolor = \"%s\" height = 0.3];\n"
                % (step_name, finished_runs, total_runs, color))
        f.write("    %s -> %s_progress [arrowsize = 0];\n"
                % (step_name, step_name))
        f.write("    {rank=same; %s %s_progress}\n" % (step_name, step_name))

        if not args.simple:
            for c in step._connections:
                connection_key = escape(('%s/%s'
                                         % (step_name, c)).replace('/', '__'))
                f.write("    %s [label=\"%s\", shape = ellipse, fontsize = 10];\n"
                        % (connection_key, c))
                if c[0:3] == 'in/':
                    f.write("    %s -> %s;\n" % (connection_key, step_name))
                else:
                    f.write("    %s -> %s;\n" % (step_name, connection_key))
=======
        f.write("    %s_progress [label=\"%1.0f%%\", style = filled, "
                "fillcolor = \"%s\" height = 0.3];\n"
                % (step_name,
                   float(finished_runs) * 100.0 / total_runs \
                   if total_runs > 0 else 0.0, color))
        f.write("    %s -> %s_progress [arrowsize = 0];\n"
                % (step_name, step_name))
        f.write("    {rank=same; %s %s_progress}\n" % (step_name, step_name))
        
        for c in step._connections:
            connection_key = escape(('%s/%s' % (step_name, c)).replace('/', '__'))
            f.write("    %s [label=\"%s\", shape = ellipse, fontsize = 10];\n"
                    % (connection_key, c))
            if c[0:3] == 'in/':
                f.write("    %s -> %s;\n" % (connection_key, step_name))
            else:
                f.write("    %s -> %s;\n" % (step_name, connection_key))
>>>>>>> 0dcfe50d
                
        f.write("  graph[style=dashed];\n")
        f.write("}\n")
            
    for step_name, step in p.steps.items():
        for other_step in step.dependencies:
            if args.simple:
                f.write("    %s -> %s;\n"
                        % (other_step.get_step_name(), step_name))
            else:
            
                for in_key in step._connections:
                    if in_key[0:3] != 'in/':
                        continue
                
<<<<<<< HEAD
                    out_key = in_key.replace('in/', 'out/')
                    allowed_steps = None
                    if '_connect' in step.get_options():
                        if in_key in step.options['_connect']:
                            declaration = step.options['_connect'][in_key]
                            if declaration.__class__ == str:
                                if '/' in declaration:
                                    parts = declaration.split('/')
                                    allowed_steps = set()
                                    allowed_steps.add(parts[0])
                                    out_key = 'out/' + parts[1]
                                else:
                                    out_key = 'out/' + declaration
                            else:
                                raise StandardError("Invalid _connect value: %s"
                                                    % yaml.dump(declaration))
                        
                    for real_outkey in other_step._connections:
                        if real_outkey[0:4] != 'out/':
                            continue
                        if out_key == real_outkey:
                            connection_key = escape(
                                ('%s/%s' % (step_name, in_key)).replace('/', '__')
                            )
                            other_connection_key = escape(
                                ('%s/%s' % (other_step.get_step_name(),
                                            out_key)).replace('/', '__')
                            )
                            f.write("    %s -> %s;\n"
                                    % (other_connection_key, connection_key))

=======
                out_key = in_key.replace('in/', 'out/')
                allowed_steps = None
                if '_connect' in step.get_options():
                    if in_key in step.options['_connect']:
                        declaration = step.options['_connect'][in_key]
                        if declaration.__class__ == str:
                            if '/' in declaration:
                                parts = declaration.split('/')
                                allowed_steps = set()
                                allowed_steps.add(parts[0])
                                out_key = 'out/' + parts[1]
                            else:
                                out_key = 'out/' + declaration
                        else:
                            raise StandardError("Invalid _connect value: %s"
                                                % yaml.dump(declaration))
                        
                for real_outkey in other_step._connections:
                    if real_outkey[0:4] != 'out/':
                        continue
                    if out_key == real_outkey:
                        connection_key = escape(
                            ('%s/%s' % (step_name, in_key)).replace('/', '__')
                        )
                        other_connection_key = escape(
                            ('%s/%s' % (other_step.get_step_name(),
                                        out_key)).replace('/', '__')
                        )
                        f.write("    %s -> %s;\n"
                                % (other_connection_key, connection_key))
>>>>>>> 0dcfe50d
    f.write("}\n")
    
    dot.stdin.close()

    svg = dot.stdout.read()
    with open(svg_file, 'w') as f:
        f.write(svg)


    #print(yaml.dump(pipeline.get_steps()))

    

def render_single_annotation(annotation_path):
    svg_file = annotation_path.replace('.yaml', '.svg')
    png_file = annotation_path.replace('.yaml', '.png')

    log = dict()
    with open(annotation_path, 'r') as f:
        log = yaml.load(f)
    try:
        gv = render_pipeline([log])
        dot = subprocess.Popen(['dot', '-Tsvg'], stdin = subprocess.PIPE,
                               stdout = subprocess.PIPE)
        dot.stdin.write(gv)
        dot.stdin.close()
        svg = dot.stdout.read()
        with open(svg_file, 'w') as f:
            f.write(svg)
            
        dot = subprocess.Popen(['dot', '-Tpng'], stdin = subprocess.PIPE,
                               stdout = subprocess.PIPE)
        dot.stdin.write(gv)
        dot.stdin.close()
        png = dot.stdout.read()
        with open(png_file, 'w') as f:
            f.write(png)
    except:
        # rendering the pipeline graph is not _that_ important, after all
        # we can still try to render it later from the annotation file
        print("There was an error rendering the annotation.")
        print("Here is the information but we'll keep calm and carry on:")
        print(sys.exc_info())
        import traceback
        traceback.print_tb(sys.exc_info()[2])
        pass


def render_pipeline(logs):
    hash = {'nodes': {}, 'edges': {}, 'clusters': {}, 'graph_labels': {}}
    for log in logs:
        temp = render_pipeline_hash(log)
        for _ in ['nodes', 'edges', 'clusters', 'graph_labels']:
            hash[_].update(temp[_])

    f = StringIO.StringIO()
    f.write("digraph {\n")
    f.write("    rankdir = TB;\n")
    f.write("    splines = true;\n")
    f.write("    graph [fontname = Helvetica, fontsize = 12, size = "
            "\"14, 11\", nodesep = 0.2, ranksep = 0.3, labelloc = t, "
            "labeljust = l];\n")
    f.write("    node [fontname = Helvetica, fontsize = 12, shape = rect, "
            "style = filled];\n")
    f.write("    edge [fontname = Helvetica, fontsize = 12];\n")
    f.write("\n")
    
    f.write("    // nodes\n")
    f.write("\n")
    for node_key, node_info in hash['nodes'].items():
        f.write("    _%s" % node_key)
        if len(node_info) > 0:
            f.write(" [%s]" % ', '.join(['%s = "%s"' % (k, node_info[k]) \
                                         for k in node_info.keys()]))
        f.write(";\n")
            
    f.write("\n")
        
    f.write("    // edges\n")
    f.write("\n")
    for edge_pair in hash['edges'].keys():
        if edge_pair[0] in hash['nodes'] and edge_pair[1] in hash['nodes']:
            f.write("    _%s -> _%s;\n" % (edge_pair[0], edge_pair[1]))
        
    f.write("\n")
        
        
    if len(hash['graph_labels']) == 1:
        f.write("    graph [label=\"%s\"];\n" % 
                hash['graph_labels'].values()[0])
    f.write("}\n")
        
    result = f.getvalue()
    f.close()
    return result
        

def render_pipeline_hash(log):
        
    def pid_hash(pid, suffix = ''):
        hashtag = "%s/%s/%d/%s" % (log['step']['name'], 
                                   log['run']['run_id'], 
                                   pid, suffix)
        return misc.str_to_sha1(hashtag)
        
    def file_hash(path):
        if path in log['step']['known_paths']:
            if 'real_path' in log['step']['known_paths'][path]:
                path = log['step']['known_paths'][path]['real_path']
        return misc.str_to_sha1(path)
        
        
    hash = dict()
    hash['nodes'] = dict()
    hash['edges'] = dict()
    hash['clusters'] = dict()
    hash['graph_labels'] = dict()
        
    def add_file_node(path):
        if not path in log['step']['known_paths']:
            return
                
        if 'real_path' in log['step']['known_paths'][path]:
            path = log['step']['known_paths'][path]['real_path']
        label = log['step']['known_paths'][path]['label']
        color = '#ffffff'
        if log['step']['known_paths'][path]['type'] == 'fifo':
            color = '#c4f099'
        elif log['step']['known_paths'][path]['type'] == 'file':
            color = '#8ae234'
        elif log['step']['known_paths'][path]['type'] == 'step_file':
            color = '#97b7c8'
            if path in log['step']['known_paths']:
                if 'size' in log['step']['known_paths'][path]:
                    label += "\\n%s" % misc.bytes_to_str(
                        log['step']['known_paths'][path]['size'])
        hash['nodes'][misc.str_to_sha1(path)] = {
            'label': label,
            'fillcolor': color
        }
            
    for proc_info in copy.deepcopy(log['pipeline_log']['processes']):
        pid = proc_info['pid']
        label = "PID %d" % pid
        name = '(unknown)'
        if 'name' in proc_info:
            name = proc_info['name']
        label = "%s" % (proc_info['name'])
        if 'writes' in proc_info['hints']:
            for path in proc_info['hints']['writes']:
                add_file_node(path)
        if 'args' in proc_info:
            stripped_args = []
            for arg in copy.deepcopy(proc_info['args']):
                if arg in log['step']['known_paths']:
                    add_file_node(arg)
                if arg in log['step']['known_paths']:
                    if log['step']['known_paths'][arg]['type'] != 'step_file':
                        arg = log['step']['known_paths'][arg]['label']
                    else:
                        arg = os.path.basename(arg)
                else:
                    if arg[0:4] != '/dev':
                        arg = os.path.basename(arg)
                        if (len(arg) > 16) and re.match('^[A-Z]+$', arg):
                            arg = "%s[...]" % arg[:16]
                stripped_args.append(arg.replace('\t', '\\t').replace(
                    '\\', '\\\\'))
            tw = textwrap.TextWrapper(
                width = 50, 
                break_long_words = False, 
                break_on_hyphens = False)
            label = "%s" % ("\\n".join(tw.wrap(' '.join(stripped_args))))
        if 'args' in proc_info:
            cat4m_seen_minus_o = False
            for arg in proc_info['args']:
                fifo_type = None
                if name == 'cat4m' and arg == '-o':
                    cat4m_seen_minus_o = True
                if arg in log['step']['known_paths']:
                    add_file_node(arg)
                    if name == 'cat4m':
                        if cat4m_seen_minus_o:
                            fifo_type = 'output'
                        else:
                            fifo_type = 'input'
                    else:
                        # we can't know whether the fifo is for input or
                        # output, first look at the hints, then use the
                        # designation (if any was given)
                        if 'reads' in proc_info['hints'] and \
                           arg in proc_info['hints']['reads']:
                            fifo_type = 'input'
                        if 'writes' in proc_info['hints'] and \
                           arg in proc_info['hints']['writes']:
                            fifo_type = 'output'
                        if fifo_type is None:
                            fifo_type = log['step']['known_paths'][arg]\
                                        ['designation']
                    if fifo_type == 'input':
                        # add edge from file to proc
                        hash['edges'][(file_hash(arg), pid_hash(pid))] \
                            = dict()
                    elif fifo_type == 'output':
                        # add edge from proc to file
                        hash['edges'][(pid_hash(pid), file_hash(arg))] \
                            = dict()
        if 'writes' in proc_info['hints']:
            for path in proc_info['hints']['writes']:
                hash['edges'][(pid_hash(pid), file_hash(path))] = dict()
        # add proc
        something_went_wrong = False
        if 'signal' in proc_info:
            something_went_wrong = True
        elif 'exit_code' in proc_info:
            if proc_info['exit_code'] != 0:
                something_went_wrong = True
        else:
            something_went_wrong = True
        color = "#fce94f"
        if something_went_wrong:
            if not pid in log['pipeline_log']['ok_to_fail']:
                color = "#d5291a"
            if 'signal' in proc_info:
                label = "%s\\n(received %s%s)" % (
                    label, 
                    'friendly ' \
                    if pid in log['pipeline_log']['ok_to_fail'] else '',
                    proc_info['signal_name'] if 'signal_name' in \
                    proc_info else 'signal %d' % proc_info['signal'])
            elif 'exit_code' in proc_info:
                if proc_info['exit_code'] != 0:
                    label = "%s\\n(failed with exit code %d)" % (
                        label, proc_info['exit_code'])
            else:
                label = "%s\\n(no exit code)" % label
                    
        if 'max' in log['pipeline_log']['process_watcher']:
            if pid in log['pipeline_log']['process_watcher']['max']:
                label += "\\n%1.1f%% CPU, %s RAM (%1.1f%%)" % (
                    log['pipeline_log']['process_watcher']['max'][pid]\
                    ['cpu_percent'],
                    misc.bytes_to_str(
                        log['pipeline_log']['process_watcher']['max'][pid]\
                        ['rss']),
                    log['pipeline_log']['process_watcher']['max'][pid]\
                    ['memory_percent'])
                
        hash['nodes'][pid_hash(pid)] = {
            'label': label,
            'fillcolor': color
        }
            
        for which in ['stdout', 'stderr']:
            key = "%s_copy" % which
            if key in proc_info:
                if ('exit_code' in proc_info[key]) and \
                   (proc_info[key]['exit_code'] == 0) and \
                   ('length' in proc_info[key]) and \
                   (proc_info[key]['length'] == 0) and \
                   (not 'sink_full_path' in proc_info[key]):
                    # skip this stdout/stderr box if it leads to nothing
                    continue
                size_label = '(empty)'
                if ('length' in proc_info[key]) and \
                   (proc_info[key]['length'] > 0):
                    speed = float(proc_info[key]['length']) / (
                        proc_info[key]['end_time'] - 
                        proc_info[key]['start_time']).total_seconds()
                    speed_label = "%s/s" % misc.bytes_to_str(speed)
                    size_label = "%s / %s lines (%s)" % (
                        misc.bytes_to_str(proc_info[key]['length']),
                        "{:,}".format(proc_info[key]['lines']),
                        speed_label)
                label = "%s\\n%s" % (which, size_label)
                
                something_went_wrong = False
                if 'signal' in proc_info[key]:
                    something_went_wrong = True
                elif 'exit_code' in proc_info[key]:
                    if proc_info[key]['exit_code'] != 0:
                        something_went_wrong = True
                else:
                    something_went_wrong = True
                color = "#fdf3a7"
                if something_went_wrong:
                    if not pid in log['pipeline_log']['ok_to_fail']:
                        color = "#d5291a"
                    if 'signal' in proc_info[key]:
                        label = "%s\\n(received %s%s)" % (
                            label, 
                            "friendly " if pid in \
                            log['pipeline_log']['ok_to_fail'] else '',
                            proc_info[key]['signal_name'] if 'signal_name'\
                            in proc_info[key] else 'signal %d' % 
                            proc_info[key]['signal'])
                    elif 'exit_code' in proc_info[key]:
                        if proc_info[key]['exit_code'] != 0:
                            label = "%s\\n(failed with exit code %d)" % (
                                label, proc_info[key]['exit_code'])
                    else:
                        label = "%s\\n(no exit code)" % label
                        
                                
                # add proc_which
                hash['nodes'][pid_hash(pid, which)] = {
                    'label': label,
                    'fillcolor': color
                }
                if 'sink_full_path' in proc_info[key]:
                    path = proc_info[key]['sink_full_path']
                    add_file_node(path)

    for proc_info in copy.deepcopy(log['pipeline_log']['processes']):
        pid = proc_info['pid']
        if 'use_stdin_of' in proc_info:
            other_pid = proc_info['use_stdin_of']
            hash['edges'][(pid_hash(other_pid, 'stdout'), pid_hash(pid))] \
                = dict()
        for which in ['stdout', 'stderr']:
            key = "%s_copy" % which
            if key in proc_info:
                other_pid = proc_info[key]['pid']
                hash['edges'][(pid_hash(pid), pid_hash(pid, which))] = dict()
                if 'sink_full_path' in proc_info[key]:
                    hash['edges'][(
                        pid_hash(pid, which),
                        file_hash(proc_info[key]['sink_full_path']))] = dict()

    # define nodes which go into subgraph
    step_file_nodes = dict()
    for path, path_info in log['step']['known_paths'].items():
        if path_info['type'] == 'step_file':
            step_file_nodes[file_hash(path)] = path_info['designation']

    task_name = "%s/%s" % (log['step']['name'], log['run']['run_id'])
    cluster_hash = misc.str_to_sha1(task_name)
    hash['clusters'][cluster_hash] = dict()
    hash['clusters'][cluster_hash]['task_name'] = task_name
    hash['clusters'][cluster_hash]['group'] = list()
    for node in hash['nodes'].keys():
        if not node in step_file_nodes:
            hash['clusters'][cluster_hash]['group'].append(node)
                
    start_time = log['start_time']
    end_time = log['end_time']
    duration = end_time - start_time

    text = "Task: %s\\lHost: %s\\lDuration: %s\\l" % (
        task_name, socket.gethostname(),
        misc.duration_to_str(duration, long = True)
    )
    hash['graph_labels'][task_name] = text
    if 'max' in log['pipeline_log']['process_watcher']:
        text = "CPU: %1.1f%%, %d CORES_Requested , RAM: %s (%1.1f%%)\\l" % (
            log['pipeline_log']['process_watcher']['max']['sum']['cpu_percent'],
            log['step']['cores'],
            misc.bytes_to_str(log['pipeline_log']['process_watcher']['max']\
                              ['sum']['rss']), 
            log['pipeline_log']['process_watcher']['max']['sum']['memory_percent'])
        hash['graph_labels'][task_name] += text
    if 'signal' in log:
        hash['graph_labels'][task_name] += "Caught signal: %s\\l" % (
            process_pool.ProcessPool.SIGNAL_NAMES[log['signal']])
    hash['graph_labels'][task_name] += "\\l"
    return hash<|MERGE_RESOLUTION|>--- conflicted
+++ resolved
@@ -89,13 +89,9 @@
         logger.info("Going to plot the graph containing all files of the analysis")
     elif args.steps:
         logger.info("Create a graph showing the DAG of the analysis")
-<<<<<<< HEAD
 
         render_graph_for_all_steps(p, args)
 
-=======
-        render_graph_for_all_steps(p)
->>>>>>> 0dcfe50d
     else:
         # Just find every thing that looks like an annotation file and generate
         # the plots for it.
@@ -113,7 +109,6 @@
         for annotation_file in annotation_files:
             render_single_annotation(annotation_file)
         
-<<<<<<< HEAD
 
 
 def render_graph_for_all_steps(p, args):
@@ -124,51 +119,10 @@
     else:
         svg_file = configuration_path.replace('.yaml', '.svg')
         png_file = configuration_path.replace('.yaml', '.png')
-=======
-        sys.exit(1)
-#    if args.all or args.task:
-#        logs = []
-#        if args.all:
-#            for task in p.task_for_task_id.values():
-#                annotation_path = os.path.join(task.step.get_output_directory(), '.%s-annotation.yaml' % task.run_id)
-#                if os.path.exists(annotation_path):
-#                    log = yaml.load(open(annotation_path))
-#                    logs.append(log)
-#        else:
-#            for task_id in args.task:
-#                task = p.task_for_task_id[task_id]
-#                annotation_path = os.path.join(task.step.get_output_directory(), '.%s-annotation.yaml' % task.run_id)
-#                if os.path.exists(annotation_path):
-#                    log = yaml.load(open(annotation_path))
-#                    logs.append(log)
-#                else:
-#                    print("Unable to find annotation at %s." % annotation_path)
-#        gv = abstract_step.AbstractStep.render_pipeline(logs)
-#        with open('out.gv', 'w') as f:
-#            f.write(gv)
-#            
-#        exit(0)
-#    
-
-
-
-
-
-
-
-def render_graph_for_all_steps(p):
-    configuration_path = p.get_config_filepath()
-    svg_file = configuration_path.replace('.yaml', '.svg')
-    png_file = configuration_path.replace('.yaml', '.png')
->>>>>>> 0dcfe50d
 
     dot = subprocess.Popen(['dot', '-Tsvg'],
                            stdin = subprocess.PIPE,
                            stdout = subprocess.PIPE)
-<<<<<<< HEAD
-
-=======
->>>>>>> 0dcfe50d
     
     f = dot.stdin
     
@@ -196,7 +150,6 @@
         color = gradient(float(finished_runs) / total_runs \
                          if total_runs > 0 else 0.0, GRADIENTS['traffic_lights'])
         color = mix(color, '#ffffff', 0.5)
-<<<<<<< HEAD
         f.write("    %s_progress [label=\"%s/%s\", style = filled, "
                 "fillcolor = \"%s\" height = 0.3];\n"
                 % (step_name, finished_runs, total_runs, color))
@@ -214,25 +167,6 @@
                     f.write("    %s -> %s;\n" % (connection_key, step_name))
                 else:
                     f.write("    %s -> %s;\n" % (step_name, connection_key))
-=======
-        f.write("    %s_progress [label=\"%1.0f%%\", style = filled, "
-                "fillcolor = \"%s\" height = 0.3];\n"
-                % (step_name,
-                   float(finished_runs) * 100.0 / total_runs \
-                   if total_runs > 0 else 0.0, color))
-        f.write("    %s -> %s_progress [arrowsize = 0];\n"
-                % (step_name, step_name))
-        f.write("    {rank=same; %s %s_progress}\n" % (step_name, step_name))
-        
-        for c in step._connections:
-            connection_key = escape(('%s/%s' % (step_name, c)).replace('/', '__'))
-            f.write("    %s [label=\"%s\", shape = ellipse, fontsize = 10];\n"
-                    % (connection_key, c))
-            if c[0:3] == 'in/':
-                f.write("    %s -> %s;\n" % (connection_key, step_name))
-            else:
-                f.write("    %s -> %s;\n" % (step_name, connection_key))
->>>>>>> 0dcfe50d
                 
         f.write("  graph[style=dashed];\n")
         f.write("}\n")
@@ -248,7 +182,6 @@
                     if in_key[0:3] != 'in/':
                         continue
                 
-<<<<<<< HEAD
                     out_key = in_key.replace('in/', 'out/')
                     allowed_steps = None
                     if '_connect' in step.get_options():
@@ -280,38 +213,6 @@
                             f.write("    %s -> %s;\n"
                                     % (other_connection_key, connection_key))
 
-=======
-                out_key = in_key.replace('in/', 'out/')
-                allowed_steps = None
-                if '_connect' in step.get_options():
-                    if in_key in step.options['_connect']:
-                        declaration = step.options['_connect'][in_key]
-                        if declaration.__class__ == str:
-                            if '/' in declaration:
-                                parts = declaration.split('/')
-                                allowed_steps = set()
-                                allowed_steps.add(parts[0])
-                                out_key = 'out/' + parts[1]
-                            else:
-                                out_key = 'out/' + declaration
-                        else:
-                            raise StandardError("Invalid _connect value: %s"
-                                                % yaml.dump(declaration))
-                        
-                for real_outkey in other_step._connections:
-                    if real_outkey[0:4] != 'out/':
-                        continue
-                    if out_key == real_outkey:
-                        connection_key = escape(
-                            ('%s/%s' % (step_name, in_key)).replace('/', '__')
-                        )
-                        other_connection_key = escape(
-                            ('%s/%s' % (other_step.get_step_name(),
-                                        out_key)).replace('/', '__')
-                        )
-                        f.write("    %s -> %s;\n"
-                                % (other_connection_key, connection_key))
->>>>>>> 0dcfe50d
     f.write("}\n")
     
     dot.stdin.close()
