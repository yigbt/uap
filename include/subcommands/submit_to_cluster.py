--- conflicted
+++ resolved
@@ -261,13 +261,8 @@
                     parent_job_id = None
                     parent_queued_ping_path = parent.get_run(parent_task.run_id).get_queued_ping_file()
                     try:
-<<<<<<< HEAD
-                        parent_info = yaml.load(open(parent_queued_ping_path))
+                        parent_info = yaml.load(open(parent_queued_ping_path), Loader=yaml.FullLoader)
                         parent_job_ids.add(parent_info['job_id'])
-=======
-                        parent_info = yaml.load(open(parent_queued_ping_path), Loader=yaml.FullLoader)
-                        parent_job_ids.append(parent_info['job_id'])
->>>>>>> 76ee511f
                     except:
                         print("Couldn't determine job_id of %s while trying to load %s." %
                             (parent_task, parent_queued_ping_path))
