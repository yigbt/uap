--- conflicted
+++ resolved
@@ -291,12 +291,8 @@
         self.runs(run_ids_connections_files)
         
     def runs(self, run_ids_connections_files):
-<<<<<<< HEAD
-        """Abstract method this must be implemented by actual step.
-=======
         '''
         Abstract method this must be implemented by actual step.
->>>>>>> 3ee631c0
 
         Raise NotImplementedError if subclass does not override this
         method.
