import sys
from abstract_step import *
import glob
import misc
import process_pool
import yaml


class CuffLinks(AbstractStep):
    
    def __init__(self, pipeline):
        super(CuffLinks, self).__init__(pipeline)

        self.set_cores(6)
        
        self.add_connection('in/alignments')
        self.add_connection('out/features')
        self.add_connection('out/skipped')
        self.add_connection('out/genes-fpkm')
        self.add_connection('out/isoforms_fpkm')
        self.add_connection('out/log_stderr')
        
        self.require_tool('cat4m')
        self.require_tool('pigz')
        self.require_tool('cufflinks')

        self.add_option('library_type',str)
        self.add_option('use_mask',str, optional=True)

    def declare_runs(self):
        for run_id, input_paths in self.get_run_ids_and_input_files_for_connection('in/alignments'):
            with self.declare_run(run_id) as run:

                run.add_output_file('log_stderr', '%s-cufflinks-log.txt'  % run_id, input_paths)
                run.add_output_file('features', '%s-transcripts.gtf'  % run_id, input_paths)
                run.add_output_file('skipped', '%s-skipped.gtf'  % run_id, input_paths)
                run.add_output_file('genes-fpkm', '%s-genes.fpkm_tracking'  % run_id, input_paths)
                run.add_output_file('isoforms_fpkm', '%s-isoforms.fpkm_tracking'  % run_id, input_paths)
                
                run.add_private_info 
                if not input_paths:
                    raise StandardError("No input files for run %s" % (run_id))             


                if self.is_option_set_in_config('use_mask'):
                    mask = self.get_option('use_mask')
                    if not os.path.exists(mask):
                        raise StandardError('Maskfile not found %s' % mask )
                    else:
                        run.add_private_info('mask_file', mask)

                run.add_private_info('in-bam', input_paths)
                        

    def execute(self, run_id, run):




        cufflinks_out_path = self.get_temporary_path('cufflinks-out')
        
        with process_pool.ProcessPool(self) as pool:
            with pool.Pipeline(pool) as pipeline:

                cores = str(self.get_cores())
                cufflinks = [
                    self.get_tool('cufflinks'),
                    '-o', cufflinks_out_path,
                    '-p', cores,
                    "--library-type=%s" % self.get_option('library_type')
                    ]
            
<<<<<<< HEAD

                if self.is_option_set_in_config('use_mask'):
                    mask = self.get_option('use_mask')
                    cufflinks.extend(['--mask-file', mask])

                cufflinks.extend(run.get_private_info('in-bam'))
=======
            cufflinks = [
                self.tool('cufflinks'),
                '-o', cufflinks_out_path,
                '-p', '6',
                "--library-type=%s" % self.option('library_type')
            ]
>>>>>>> 8acc0060
            

                print cufflinks


                log_stderr = run.get_single_output_file_for_annotation('log_stderr')
                print log_stderr
          
            
                add_hints = {'writes': [
                        run.get_single_output_file_for_annotation('skipped'),
                        run.get_single_output_file_for_annotation('features'),
                        run.get_single_output_file_for_annotation('genes-fpkm'),
                        run.get_single_output_file_for_annotation('isoforms_fpkm')
                        ]
                            }

                pipeline.append(cufflinks, stderr_path= log_stderr, hints=add_hints)

            
        os.rename(os.path.join(cufflinks_out_path, 'transcripts.gtf'), run.get_single_output_file_for_annotation('features'))
        os.rename(os.path.join(cufflinks_out_path, 'skipped.gtf'), run.get_single_output_file_for_annotation('skipped'))
        os.rename(os.path.join(cufflinks_out_path, 'genes.fpkm_tracking'), run.get_single_output_file_for_annotation('genes-fpkm'))
        os.rename(os.path.join(cufflinks_out_path, 'isoforms.fpkm_tracking'), run.get_single_output_file_for_annotation('isoforms_fpkm'))
        
        try:
            os.rmdir(cufflinks_out_path)
        except OSError:
            pass<|MERGE_RESOLUTION|>--- conflicted
+++ resolved
@@ -69,23 +69,12 @@
                     '-p', cores,
                     "--library-type=%s" % self.get_option('library_type')
                     ]
-            
-<<<<<<< HEAD
 
                 if self.is_option_set_in_config('use_mask'):
                     mask = self.get_option('use_mask')
                     cufflinks.extend(['--mask-file', mask])
 
-                cufflinks.extend(run.get_private_info('in-bam'))
-=======
-            cufflinks = [
-                self.tool('cufflinks'),
-                '-o', cufflinks_out_path,
-                '-p', '6',
-                "--library-type=%s" % self.option('library_type')
-            ]
->>>>>>> 8acc0060
-            
+                cufflinks.extend(run.get_private_info('in-bam'))            
 
                 print cufflinks
 
