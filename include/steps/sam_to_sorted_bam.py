--- conflicted
+++ resolved
@@ -1,4 +1,3 @@
-from uaperrors import UAPError
 import sys
 import os
 from logging import getLogger
@@ -9,7 +8,7 @@
 class SamToSortedBam(AbstractStep):
     '''
     The step sam_to_sorted_bam builds on 'samtools sort' to sort SAM files and
-    output BAM files.
+    output BAM files. 
 
     Sort alignments by leftmost coordinates, or by read name when -n is used.
     An appropriate @HD-SO sort order header tag will be added or an existing
@@ -22,41 +21,39 @@
 
     def __init__(self, pipeline):
         super(SamToSortedBam, self).__init__(pipeline)
-
+        
         self.set_cores(8)
-
+        
         self.add_connection('in/alignments')
         self.add_connection('out/alignments')
 
-<<<<<<< HEAD
-=======
         # Step was tested for dd (coreutils) release 8.25
->>>>>>> 2284a422
         self.require_tool('dd')
         # Step was tested for samtools release 1.3.1
         self.require_tool('samtools')
         # Step was tested for pigz release 2.3.1
         self.require_tool('pigz')
 
-        self.add_option('sort-by-name', bool, default  = None,  optional=False)
-        self.add_option('genome-faidx', str,  optional = False)
-        self.add_option('temp-sort-dir', str, optional = True,
-                        description = 'Intermediate sort files are stored intothis directory.')
+        self.add_option('sort-by-name', bool, default = False)
+        self.add_option('genome-faidx', str, optional = False)
+        self.add_option('temp-sort-dir', str, optional = False,
+                        description = 'Intermediate sort files are stored into'
+                        'this directory.')
 
-        # Options for dd
+        # [Options for 'dd':]
         self.add_option('dd-blocksize', str, optional = True, default = "256k")
 
     def runs(self, run_ids_connections_files):
-
+        
         for run_id in run_ids_connections_files.keys():
 
             with self.declare_run(run_id) as run:
                 input_paths = run_ids_connections_files[run_id]["in/alignments"]
-
                 if input_paths == [None]:
                     run.add_empty_output_connection("alignments")
                 elif len(input_paths) != 1:
-                    raise UAPError("Expected exactly one alignments file.")
+                    logger.error("Expected exactly one alignments file.")
+                    sys.exit(1)
                 else:
                     is_gzipped = True if os.path.splitext(input_paths[0])[1]\
                                  in ['.gz', '.gzip'] else False
@@ -64,72 +61,68 @@
                 if self.is_option_set_in_config('temp-sort-dir'):
                     if not os.path.isdir(self.get_option('temp-sort-dir')):
                         #dir not present
-                        raise UAPError("Directory %s not found" % self.get_option('temp-sort-dir'))
+                        logger.error("Directory %s not found" % self.get_option('temp-sort-dir'))
+                        sys.exit(1)
                     if not os.access(self.get_option('temp-sort-dir'), os.W_OK):
                         #not accessible
-                        raise UAPError("Directory %s not accessible." % self.get_option('temp-sort-dir'))
+                        logger.error("Directory %s not accessible." % self.get_option('temp-sort-dir'))
+                        sys.exit(1)
+                
 
+                    with run.new_exec_group() as exec_group:
 
-                with run.new_exec_group() as exec_group:
-                    with exec_group.add_pipeline() as pipe:
-                        # 1. command: Read file in 4MB chunks
-                        dd_in = [self.get_tool('dd'),
-                                 'ibs=%s' % self.get_option('dd-blocksize'),
-                                 'if=%s' % input_paths[0]]
-                        pipe.add_command(dd_in)
-                        
-                        # 1.1 command: Uncompress file to fifo
-                        if is_gzipped:
-                            pigz = [self.get_tool('pigz'),
-                                    '--decompress',
-                                    '--processes', '1',
-                                    '--stdout']
-                            pipe.add_command(pigz)
-                            
-                        # 2. command: Convert sam to bam
-                        samtools_view = [
-                            self.get_tool('samtools'), 'view',
-                            '-S', '-b', '-t',
-                            os.path.abspath(self.get_option('genome-faidx')), '-',
-                            '-@', '1'
-                        ]
-                        pipe.add_command(samtools_view)
+                        with exec_group.add_pipeline() as pipe:
+                            # 1. command: Read file in 4MB chunks
+                            dd_in = [
+                                self.get_tool('dd'),
+                                'ibs=%s' % self.get_option('dd-blocksize'),
+                                'if=%s' % input_paths[0]
+                            ]
+                            pipe.add_command(dd_in)
 
-                        # 3. command: Sort BAM input
-                        samtools_sort = [
-                            self.get_tool('samtools'), 'sort',
-                            '-O', 'bam'
-                        ]
-                        if self.get_option('sort-by-name'):
-                            samtools_sort.append('-n')
+                            # 1.1 command: Uncompress file to fifo
+                            if is_gzipped:
+                                pigz = [self.get_tool('pigz'),
+                                        '--decompress',
+                                        '--processes', '1',
+                                        '--stdout']
+                                pipe.add_command(pigz)
 
-                            
-                        sortpath =  (run.get_output_directory_du_jour_placeholder()  + '/')
+                            # 2. command: Convert sam to bam
+                            samtools_view = [
+                                self.get_tool('samtools'), 'view',
+                                '-S', '-b', '-t',
+                                self.get_option('genome-faidx'), '-',
+                                '-@', '1'
+                            ]
+                            pipe.add_command(samtools_view)
 
-                        if self.is_option_set_in_config('temp-sort-dir'):
-                            sortpath = os.path.join(
-                                os.path.abspath(self.get_option('temp-sort-dir')),
-                                'sort' + run_id
+                            # 3. command: Sort BAM input
+                            samtools_sort = [
+                                self.get_tool('samtools'), 'sort',
+                                '-O', 'bam'
+                            ]
+                            if self.get_option('sort-by-name'):
+                                samtools_sort.append('-n')
+                            samtools_sort.extend(
+                                ['-T',
+                                 os.path.join(
+                                    self.get_option('temp-sort-dir'),
+                                     run_id), 
+                                 '-',
+                                 '-@', '6']
                             )
+                            pipe.add_command(samtools_sort)
 
-                        samtools_sort.extend(
-                            ['-T',
-                             sortpath,
-                             '-',
-                             '-@', '6'])
-
-                        pipe.add_command(samtools_sort)
-
-                        # 4. command: dd
-                        dd_out = [
-                            self.get_tool('dd'),
-                            'obs=%s' % self.get_option('dd-blocksize')
-                        ]
-
-                        pipe.add_command(
-                            dd_out,
-                            stdout_path = run.add_output_file(
-                                'alignments',
-                                '%s.sorted.bam' % run_id,
-                                input_paths)
-                        )+                            # 4. command: dd
+                            dd_out = [
+                                self.get_tool('dd'),
+                                'obs=%s' % self.get_option('dd-blocksize')
+                            ]
+                            pipe.add_command(
+                                dd_out,
+                                stdout_path = run.add_output_file(
+                                    'alignments',
+                                    '%s.sorted.bam' % run_id,
+                                    input_paths)
+                            )