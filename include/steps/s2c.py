from uaperrors import UAPError
import sys
from abstract_step import *
import process_pool
import yaml
import os
from logging import getLogger

logger=getLogger('uap_logger')

class S2C(AbstractStep):
    '''
    s2c formats the output of segemehl mapping to be compatible with
    the cufflinks suite of tools for differential expr. analysis of
    RNA-Seq data and their visualisation.
    For details on cufflinks we refer to the author's webpage:

    http://cole-trapnell-lab.github.io/cufflinks/

    '''
    def __init__(self, pipeline):
        super(S2C, self).__init__(pipeline)

        self.set_cores(6)

        self.add_connection('in/alignments')
        self.add_connection('out/alignments')
        self.add_connection('out/log')

        self.require_tool('s2c')
        self.require_tool('fix_s2c')
        self.require_tool('samtools')
        self.require_tool('pigz')
        self.require_tool('cat')

        self.add_option('tmp_dir', str, optional=False,
                        description="Temp directory for 's2c.py'. This can be "
                        "in the /work/username/ path, since it is only "
                        "temporary.")
        self.add_option('maxDist', int, optional=True, 
                        description="specifies the maximal distance of a splice junction. "
                        "junctions with disctance higher than this value are classified as "
                        "fusions (default is 200.000nt)")

    def runs(self, run_ids_connections_files):

        for run_id in run_ids_connections_files.keys():

            with self.declare_run(run_id) as run:
                input_paths = run_ids_connections_files[run_id]['in/alignments']
                # check, if only a single input file is provided
                if len(input_paths) != 1:
                    raise StandardError("Expected exactly one alignments file., but got this %s" % input_paths)

                if self.is_option_set_in_config('tmp_dir'):
                    if not os.path.isdir(self.get_option('tmp_dir')):
                        #dir not present
                        raise UAPError("Directory %s not found" % self.get_option('tmp_dir'))
                    if not os.access(self.get_option('tmp_dir'), os.W_OK):
                        #not accessible
                        raise UAPError("Directory %s not accessible." % self.get_option('tmp_dir'))

                alignments_path = input_paths[0]
                cat = [self.get_tool('cat'), alignments_path]
                pigz = [self.get_tool('pigz'), '--decompress', '--processes', str(self.get_cores()), '--stdout']
<<<<<<< HEAD
                s2c = [self.get_tool('s2c'), '-s', '/dev/stdin', '-o', os.path.abspath(self.get_option('tmp_dir'))]
=======
                s2c = [self.get_tool('s2c'), '-s', '/dev/stdin', '-o', self.get_option('tmp_dir')]
                if self.is_option_set_in_config('maxDist'):
                    s2c.extend(['-d', str(self.get_option('maxDist'))])

>>>>>>> 2284a422
                fix_s2c = [self.get_tool('fix_s2c')] # schreibt .sam nach stdout
                pigz2 = [self.get_tool('pigz'), '--processes', str(self.get_cores()), '--stdout']

                with run.new_exec_group() as exec_group:
                    with exec_group.add_pipeline() as s2c_pipe:
                        s2c_pipe.add_command(cat)
                        s2c_pipe.add_command(pigz)
                        s2c_pipe.add_command(s2c)
                        s2c_pipe.add_command(fix_s2c)
                        s2c_pipe.add_command(pigz2,
                                             stdout_path=run.add_output_file(
                                                'alignments',
                                                '%s-cufflinks-compatible.sam.gz' % run_id,
                                                input_paths))<|MERGE_RESOLUTION|>--- conflicted
+++ resolved
@@ -1,4 +1,3 @@
-from uaperrors import UAPError
 import sys
 from abstract_step import *
 import process_pool
@@ -20,18 +19,19 @@
     '''
     def __init__(self, pipeline):
         super(S2C, self).__init__(pipeline)
-
+        
         self.set_cores(6)
-
+        
         self.add_connection('in/alignments')
         self.add_connection('out/alignments')
         self.add_connection('out/log')
-
+        
         self.require_tool('s2c')
         self.require_tool('fix_s2c')
         self.require_tool('samtools')
         self.require_tool('pigz')
         self.require_tool('cat')
+        self.require_tool('dd')
 
         self.add_option('tmp_dir', str, optional=False,
                         description="Temp directory for 's2c.py'. This can be "
@@ -55,23 +55,23 @@
                 if self.is_option_set_in_config('tmp_dir'):
                     if not os.path.isdir(self.get_option('tmp_dir')):
                         #dir not present
-                        raise UAPError("Directory %s not found" % self.get_option('tmp_dir'))
+                        logger.error("Directory %s not found" % self.get_option('tmp_dir'))
+                        sys.exit(1)
                     if not os.access(self.get_option('tmp_dir'), os.W_OK):
                         #not accessible
-                        raise UAPError("Directory %s not accessible." % self.get_option('tmp_dir'))
-
+                        logger.error("Directory %s not accessible." % self.get_option('tmp_dir'))
+                        sys.exit(1)
+                
                 alignments_path = input_paths[0]
                 cat = [self.get_tool('cat'), alignments_path]
+#                pigz = [self.get_tool('pigz'), '--decompress', '--processes', '1', '--stdout']
                 pigz = [self.get_tool('pigz'), '--decompress', '--processes', str(self.get_cores()), '--stdout']
-<<<<<<< HEAD
-                s2c = [self.get_tool('s2c'), '-s', '/dev/stdin', '-o', os.path.abspath(self.get_option('tmp_dir'))]
-=======
                 s2c = [self.get_tool('s2c'), '-s', '/dev/stdin', '-o', self.get_option('tmp_dir')]
                 if self.is_option_set_in_config('maxDist'):
                     s2c.extend(['-d', str(self.get_option('maxDist'))])
 
->>>>>>> 2284a422
                 fix_s2c = [self.get_tool('fix_s2c')] # schreibt .sam nach stdout
+#                pigz2 = [self.get_tool('pigz'), '--processes', '2', '--stdout']
                 pigz2 = [self.get_tool('pigz'), '--processes', str(self.get_cores()), '--stdout']
 
                 with run.new_exec_group() as exec_group:
@@ -80,8 +80,8 @@
                         s2c_pipe.add_command(pigz)
                         s2c_pipe.add_command(s2c)
                         s2c_pipe.add_command(fix_s2c)
-                        s2c_pipe.add_command(pigz2,
-                                             stdout_path=run.add_output_file(
-                                                'alignments',
-                                                '%s-cufflinks-compatible.sam.gz' % run_id,
-                                                input_paths))+                        s2c_pipe.add_command(pigz2, 
+                                             stdout_path= run.add_output_file(
+                                                 'alignments',
+                                                 '%s-cufflinks-compatible.sam.gz' % run_id,
+                                                 input_paths))