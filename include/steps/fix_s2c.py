import sys
from abstract_step import *
import process_pool
import yaml


class S2CFix(AbstractStep):

    def __init__(self, pipeline):
        super(S2CFix, self).__init__(pipeline)

        
        self.set_cores(2)
        
        self.add_connection('in/alignments')
        self.add_connection('out/alignments')

        
        self.require_tool('fix_s2c')
        self.require_tool('pigz')
        self.require_tool('cat4m')
        self.require_tool('samtools')

    def setup_runs(self, complete_input_run_info, connection_info):
        output_run_info = {}
        
        for run_id, info in connection_info['in/alignments']['runs'].items():
            fix_path = '%s-s2c-fixed.bam' % run_id

            alignments_path = info.values()[0][0]
            run_info = {
                'output_files': {
                    'alignments': {
                        fix_path: [alignments_path]
                    }

                },
                'info': {
                    'fix_path': fix_path,
                    'alignments_path': alignments_path
                }
            }
            output_run_info[run_id] = run_info
        
        return output_run_info



    def execute(self, run_id, run):
        with process_pool.ProcessPool(self) as pool:
            with pool.Pipeline(pool) as pipeline:
<<<<<<< HEAD
                cat4m = [self.tool('cat4m'), run_info['info']['alignments_path']]
                samtools = [self.tool('samtools'), 'view', '-h', '-']
                fix_s2c = [self.tool('fix_s2c'), ]
                samtools_2 = [self.tool('samtools'), 'view', '-Shb', '-']
                samtools_sort = [self.tool('samtools'), 'sort', '-', run_info['info']['fix_path'][:-4]]
=======
                in_alignment = run.get_private_info('in-alignments')
                cat4m = [self.get_tool('cat4m'), in_alignment]
                samtools = [self.get_tool('samtools'), 'view', '-h', '-']
                fix_s2c = [self.get_tool('fix_s2c'), ]
                samtools_2 = [self.get_tool('samtools'), 'view', '-Shb', '-']
                samtools_sort = [self.get_tool('samtools'), 'sort','-n', '-', run.get_single_output_file_for_annotation('alignments')[:-4]]
>>>>>>> 50bfa0cc

                
                pipeline.append(cat4m)
                pipeline.append(samtools)
                pipeline.append(fix_s2c)
                pipeline.append(samtools_2)
                pipeline.append(samtools_sort, hints = {'writes': [run_info['info']['fix_path']]})<|MERGE_RESOLUTION|>--- conflicted
+++ resolved
@@ -4,11 +4,10 @@
 import yaml
 
 
-class S2CFix(AbstractStep):
+class S2cFix(AbstractStep):
 
     def __init__(self, pipeline):
-        super(S2CFix, self).__init__(pipeline)
-
+        super(S2cFix, self).__init__(pipeline)
         
         self.set_cores(2)
         
@@ -21,52 +20,48 @@
         self.require_tool('cat4m')
         self.require_tool('samtools')
 
-    def setup_runs(self, complete_input_run_info, connection_info):
-        output_run_info = {}
-        
-        for run_id, info in connection_info['in/alignments']['runs'].items():
-            fix_path = '%s-s2c-fixed.bam' % run_id
 
-            alignments_path = info.values()[0][0]
-            run_info = {
-                'output_files': {
-                    'alignments': {
-                        fix_path: [alignments_path]
-                    }
+    def declare_runs(self):
 
-                },
-                'info': {
-                    'fix_path': fix_path,
-                    'alignments_path': alignments_path
-                }
-            }
-            output_run_info[run_id] = run_info
-        
-        return output_run_info
+        for run_id, input_paths in self.get_run_ids_and_input_files_for_connection('in/alignments'):
+            with self.declare_run(run_id) as run:
+                if len(input_paths) != 1:
+                    raise StandardError("Expected exactly one alignments file, but got this %s" % input_paths)
+                run.add_output_file('alignments', '%s-s2c-fixed.bam' % run_id, input_paths)
+                run.add_private_info('in-alignments', input_paths[0])
 
+#        for run_id, info in connection_info['in/alignments']['runs'].items():
+#            fix_path = 
+
+#            alignments_path = info.values()[0][0]
+#            run_info = {
+#                'output_files': {
+#                    'alignments': {
+#                        fix_path: [alignments_path]
+#                    }
+#                },
+#                'info': {
+#                    'fix_path': fix_path,
+#                    'alignments_path': alignments_path
+#                }
+#            }
+#            output_run_info[run_id] = run_info
+#        return output_run_info
 
 
     def execute(self, run_id, run):
         with process_pool.ProcessPool(self) as pool:
             with pool.Pipeline(pool) as pipeline:
-<<<<<<< HEAD
-                cat4m = [self.tool('cat4m'), run_info['info']['alignments_path']]
-                samtools = [self.tool('samtools'), 'view', '-h', '-']
-                fix_s2c = [self.tool('fix_s2c'), ]
-                samtools_2 = [self.tool('samtools'), 'view', '-Shb', '-']
-                samtools_sort = [self.tool('samtools'), 'sort', '-', run_info['info']['fix_path'][:-4]]
-=======
                 in_alignment = run.get_private_info('in-alignments')
                 cat4m = [self.get_tool('cat4m'), in_alignment]
                 samtools = [self.get_tool('samtools'), 'view', '-h', '-']
                 fix_s2c = [self.get_tool('fix_s2c'), ]
                 samtools_2 = [self.get_tool('samtools'), 'view', '-Shb', '-']
                 samtools_sort = [self.get_tool('samtools'), 'sort','-n', '-', run.get_single_output_file_for_annotation('alignments')[:-4]]
->>>>>>> 50bfa0cc
 
                 
                 pipeline.append(cat4m)
                 pipeline.append(samtools)
                 pipeline.append(fix_s2c)
                 pipeline.append(samtools_2)
-                pipeline.append(samtools_sort, hints = {'writes': [run_info['info']['fix_path']]})+                pipeline.append(samtools_sort, hints = {'writes': run.get_single_output_file_for_annotation('alignments')})