from uaperrors import UAPError
import sys
import os
from logging import getLogger
from abstract_step import AbstractStep

logger = getLogger('uap_logger')

class SegemehlGenerateIndex(AbstractStep):
    '''
    The step segemehl_generate_index generates a index for given reference
    sequences.

    Documentation::

       http://www.bioinf.uni-leipzig.de/Software/segemehl/
    '''

    def __init__(self, pipeline):
        super(SegemehlGenerateIndex, self).__init__(pipeline)

        self.set_cores(4)

        self.add_connection('in/reference_sequence')
        self.add_connection('out/segemehl_index')
        self.add_connection('out/log')

        self.require_tool('dd')
        self.require_tool('mkfifo')
        self.require_tool('pigz')
        self.require_tool('segemehl')

        self.add_option('index-basename', str, optional = False,
                        description= "Basename for created segemehl index.")

<<<<<<< HEAD
        # Options for dd
        self.add_option('dd-blocksize', str, optional = True, default = "256k")
=======
        # Segemehl options
        self.add_option('threads', int, optional = True,
                        description = "start <n> threads (default:4)")

        # Options for dd
        self.add_option('dd-blocksize', str, optional = True, default = "2M")
        # Options for pigz
        self.add_option('pigz-blocksize', str, optional = True, default = "2048")
>>>>>>> 2284a422

    def runs(self, run_ids_connections_files):

        options = ['threads']

        set_options = [option for option in options if \
                       self.is_option_set_in_config(option)]

        option_list = list()
        for option in set_options:
            if isinstance(self.get_option(option), bool):
                if self.get_option(option):
                    option_list.append('--%s' % option)
            else:
                option_list.append('--%s' % option)
                option_list.append(str(self.get_option(option)))

        if 'threads' not in set_options:
            option_list.append('--threads')
            option_list.append(str(self.get_cores()))
        else:
            self.set_cores(self.get_option('threads'))

        for run_id in run_ids_connections_files.keys():
            index_basename = "%s-%s" % (
                self.get_option('index-basename'), run_id)

            with self.declare_run(index_basename) as run:
                # Get list of files for first/second read
                refseq = run_ids_connections_files[run_id]\
                         ['in/reference_sequence']

                if refseq == [None]:
                    raise UAPError("No reference sequence received via "
                                 "connection in/reference_sequence.")
                # Get names of FIFOs
                refseq_fifos = list()
                index_fifo = run.add_temporary_file(
                    'segemehl-index-fifo', designation = 'output')

                with run.new_exec_group() as exec_group:
                    # 1. Create FIFOs ...
                    # 1.1 ... for the input sequence
                    for seq_file in refseq:
                        # Is the reference gzipped?
                        root, ext = os.path.splitext(os.path.basename(seq_file))
                        is_gzipped = True if ext in ['.gz', '.gzip'] else False

                        # Create FIFO for input file
                        seq_fifo = run.add_temporary_file(
                            '%s-fifo' %
                            os.path.basename(seq_file),
                            suffix = '.fa',
                            designation = 'input')
                        refseq_fifos.append(seq_fifo)

                        mkfifo_seq = [
                            self.get_tool('mkfifo'),
                            seq_fifo
                        ]
                        exec_group.add_command(mkfifo_seq)

                        # Feed reference sequence to seq_fifo
                        dd_refseq = [
                            self.get_tool('dd'),
                            'bs=%s' % self.get_option('dd-blocksize'),
                            'if=%s' % seq_file
                        ]

                        if is_gzipped:
                            with exec_group.add_pipeline() as pipe:

                                pigz = [
                                    self.get_tool('pigz'),
                                    '--decompress',
                                    '--stdout']

                                dd_out = [self.get_tool('dd'),
                                          'bs=%s' % self.get_option('dd-blocksize'),
                                          'of=%s' % seq_fifo]
                                pipe.add_command(dd_refseq)
                                pipe.add_command(pigz)
                                pipe.add_command(dd_out)
                        else:
                            dd_refseq.append(
                                'of=%s' % seq_fifo
                            )
                            exec_group.add_command(dd_refseq)

                    # 1.2 ... for the index to be generated
                    mkfifo_index = [
                        self.get_tool('mkfifo'),
                        index_fifo
                    ]
                    exec_group.add_command(mkfifo_index)

                    # 1. Start segemehl
                    segemehl = [
                        self.get_tool('segemehl'),
                        '--generate', index_fifo,
                        '--database', " ".join(refseq_fifos)
                    ]
                    segemehl.extend(option_list)

                    exec_group.add_command(
                        segemehl,
                        stderr_path = run.add_output_file(
                            'log',
                            '%s-segemehl-generate-index-log.txt' % run_id,
                            refseq
                        )
                    )

                    # Read index from index_fifo
                    dd_index = [self.get_tool('dd'),
                                'bs=%s' % self.get_option('dd-blocksize'),
                                'if=%s' % index_fifo]
                    exec_group.add_command(
                        dd_index,
                        stdout_path = run.add_output_file(
                            'segemehl_index',
                            '%s.idx' % index_basename,
                            refseq)
                    )<|MERGE_RESOLUTION|>--- conflicted
+++ resolved
@@ -33,10 +33,6 @@
         self.add_option('index-basename', str, optional = False,
                         description= "Basename for created segemehl index.")
 
-<<<<<<< HEAD
-        # Options for dd
-        self.add_option('dd-blocksize', str, optional = True, default = "256k")
-=======
         # Segemehl options
         self.add_option('threads', int, optional = True,
                         description = "start <n> threads (default:4)")
@@ -45,7 +41,6 @@
         self.add_option('dd-blocksize', str, optional = True, default = "2M")
         # Options for pigz
         self.add_option('pigz-blocksize', str, optional = True, default = "2048")
->>>>>>> 2284a422
 
     def runs(self, run_ids_connections_files):
 
