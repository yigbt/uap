import sys
from abstract_step import *
import glob
import misc
import process_pool
import yaml
import os

from logging import getLogger

logger=getLogger('uap_logger')

class CuffCompare(AbstractStep):

    '''
    CuffCompare is part of the 'Cufflinks suite of tools' for
    differential expr. analysis of RNA-Seq data and their
    visualisation. This step compares a cufflinks assembly to 
    known annotation. Cuffcompare provides classification, 
    reference annotation mapping and various statistics for 
    Cufflinks transfrags. For details about cuffcompare we refer 
    to the author's webpage:

    http://cole-trapnell-lab.github.io/cufflinks/cuffcompare/

    '''

    def __init__(self, pipeline):
        super(CuffCompare, self).__init__(pipeline)

        self.set_cores(1)

        self.add_connection('in/features')    # cuffmerge output
        self.add_connection('out/features')   # *.combined.gft
        self.add_connection('out/loci')       # *.loci
        self.add_connection('out/stats')      # *.stats
        self.add_connection('out/tracking')   # *.tracking
        self.add_connection('out/log_stderr')

        self.require_tool('cuffcompare')
#        self.require_tool('cd')

        # reference files
        self.add_option('r', str, optional=True,
                        description='An optional "reference" annotation GFF file '
                        'containing a set of known mRNAs to use as a reference '
                        'for assessing the accuracy of mRNAs or gene models '
                        'given in <input.gtf>') 
        self.add_option('s', str, optional=True,
                        description='Can be a multi-fasta file with all the genomic '
                        'sequences or a directory containing multiple single-fasta '
                        'files (one file per contig); lower case bases will be used '
                        'to classify input transcripts as repeats. NOTE that must '
                        'contain one fasta file per reference chromosome, and each '
                        'file must be named after the chromosome, and have a .fa or '
                        '.fasta extension.')

        # options
        self.add_option('R', bool, optional=True, # -R
                        description='For "-r" option, consider only '
                        'the reference transcripts that overlap any of the input '
                        'transfrags (Sn-correction)')
        self.add_option('Q', bool, optional=True, # -Q
                        description='For "-r" option, consider only '
                        'the input transcripts that overlap any of the reference '
                        'transcripts (Sp-correction)')
        self.add_option('M', bool, optional=True, # -M
                        description='Discard (ignore) single-exon transfrags and '
                        'reference transcripts')
        self.add_option('N', bool, optional=True, # -N
                        description='Discard (ignore) single-exon reference ')
        self.add_option('C', bool, optional=True, # -C
                        description='Enables the "contained" transcripts to be also '
                        'written in the .combined.gtffile, with the attribute '
                        '"contained_in" showing the first container transfrag found. '
                        'By default, without this option, cuffcompare does not write '
                        'in that file isoforms that were found to be fully '
                        'contained/covered (with the same compatible intron '
                        'structure) by other transfrags in the same locus.'
                        'transcripts')
        self.add_option('F', bool, optional=True, # -F
                        description='Do not discard intron-redundant transfrags if '
                        'they share the 5p end (if they differ only at the 3p end)')
        self.add_option('G', bool, optional=True,
                        description='generic GFF input file(s): do not assume '
                        'Cufflinks GTF, do not discard any intron-redundant '
                        'transfrags')
        self.add_option('V', bool, optional=True,
                        description='verbose processing mode (showing all GFF '
                        'parsing warnings)')
        
        # parameters
        self.add_option('e', int, optional=True, # -e
                        description='Max. distance (range) allowed from free ends '
                        'of terminal exons of reference transcripts when assessing '
                        'exon accuracy (Default: 100)')
        self.add_option('d', int, optional=True, # -d
                        description='Max. distance (range) for grouping transcript '
                        'start sites (Default: 100)')

        # skipped options are:
        # -T, do not generate .tmap and .refmap files for each input file
        #     --> uap expects these files and it is not allowed to suppress their
        #         generation

        # skipped paramters are:
        # -o <out-prefix> 
        # -p <consensus-prefix> 
        # --> both are set by uap and can not be defined by the usr!
        self.add_option('run_id', str, optional=True,
                        description='An arbitrary name of the new '
                        'run (which is a merge of all samples).',
                        default = 'magic')


    def runs(self, run_ids_connections_files):
        
        # Compile the list of options
        options = ['r', 's', 'R', 'Q', 'M', 'N', 'C', 'F', 'G', 'V', 'e', 'd']
            
        set_options = [option for option in options if \
                       self.is_option_set_in_config(option)]

        option_list = list()
            
        for option in set_options:
            if isinstance(self.get_option(option), bool):
                if self.get_option(option):
                    option_list.append('-%s' % option)
            else:
                option_list.append('-%s' % option)
                option_list.append(str(self.get_option(option)))
                
        for run_id in run_ids_connections_files.keys():

            run_id = self.get_option('run_id')

            with self.declare_run(run_id) as run:

                input_paths = run_ids_connections_files[run_id]['in/features']
                if not input_paths:
                    raise StandardError("No input files for run %s" % (run_id))
                    
                # check whether there's exactly one feature file
                if len(input_paths) != 1:
                    raise StandardError("Expected exactly one feature file.")

                in_file = input_paths#[0]

                # the temporary output directory
                outdir = run.get_output_directory_du_jour_placeholder()

                # this is the prefix for the cufflinks cmd options:
                # -o and -c (out- and consensus prefix):
                prefixCC = '%s/%s_cuffcompare' % (outdir, run_id)

                # this is the prefix without directory for uap add output file
                prefix = '%s_cuffcompare' %  run_id
                            

                features_file = run.add_output_file('features',
                                                    '%s.combined.gtf' % prefix,
                                                    input_paths)
                loci_file     = run.add_output_file('loci',
                                                    '%s.loci' % prefix,
                                                    input_paths)
                stats_file    = run.add_output_file('stats',
                                                    '%s.stats' % prefix,
                                                    input_paths)
                tracking_file = run.add_output_file('tracking',
                                                    '%s.tracking' % prefix,
                                                    input_paths)
                log_err_file  = run.add_output_file('log_stderr',
                                                    '%s-log_stderr.txt' % prefix,
                                                    input_paths)

<<<<<<< HEAD
                # replace cuffcompare with 'touch', check if the
                # outputfiles are still in the main dir
                cuffcompare = [self.get_tool('cuffcompare'), '-R', '-o', run_id,
                               '-r', os.path.abspath(str(self.get_option('ref-gtf'))),
                               in_file]
=======
                # create cuffcompare command
                # i) add fix options and parameters
                cuffcompare = [self.get_tool('cuffcompare'), 
                               '-o', prefixCC,
                               '-p', prefixCC,
                               '-T', # consider if we really want to suppress the map 
                                     # files or if we want to trace them
                               ]
                # ii) add user defined settings
                cuffcompare.extend(option_list)
                # iii) add input file
#                cuffcompare.extend(input_paths[0])
                cuffcompare.extend(in_file)
>>>>>>> 2284a422

                with run.new_exec_group() as cc_exec_group:
                    cc_exec_group.add_command(cuffcompare,
                                              stderr_path = log_err_file)<|MERGE_RESOLUTION|>--- conflicted
+++ resolved
@@ -174,13 +174,6 @@
                                                     '%s-log_stderr.txt' % prefix,
                                                     input_paths)
 
-<<<<<<< HEAD
-                # replace cuffcompare with 'touch', check if the
-                # outputfiles are still in the main dir
-                cuffcompare = [self.get_tool('cuffcompare'), '-R', '-o', run_id,
-                               '-r', os.path.abspath(str(self.get_option('ref-gtf'))),
-                               in_file]
-=======
                 # create cuffcompare command
                 # i) add fix options and parameters
                 cuffcompare = [self.get_tool('cuffcompare'), 
@@ -194,7 +187,6 @@
                 # iii) add input file
 #                cuffcompare.extend(input_paths[0])
                 cuffcompare.extend(in_file)
->>>>>>> 2284a422
 
                 with run.new_exec_group() as cc_exec_group:
                     cc_exec_group.add_command(cuffcompare,
