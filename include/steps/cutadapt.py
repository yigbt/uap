--- conflicted
+++ resolved
@@ -1,4 +1,3 @@
-from uaperrors import UAPError
 import sys
 import os
 import re
@@ -30,10 +29,7 @@
         self.add_connection('out/log_first_read')
         self.add_connection('out/log_second_read')
 
-<<<<<<< HEAD
-=======
         # Step was tested for cat (GNU coreutils) release 8.25
->>>>>>> 2284a422
         self.require_tool('cat')
         # Step was tested for cutadapt release 1.16
         self.require_tool('cutadapt')
@@ -46,12 +42,6 @@
         self.require_tool('pigz')
 
         # Options for cutadapt
-<<<<<<< HEAD
-        self.add_option('adapter-type', str, optional = True, default='-a',
-                        choices=['-a', '-g', '-b', ''],
-                        description="a: 3' adapter, b: 3' or 5' adapter, g: 5' adapter, empty: ?")
-        self.add_option('adapter-R1', str, optional = True,
-=======
         # 1. cutadapt Options that influence how the adapters are found:
         self.add_option("adapter-type", str, optional = True, default='-a',
                         choices=['-a', '-g', '-b'],
@@ -72,7 +62,6 @@
                         "preceding the adapter is also trimmed. In all cases, the "
                         "adapter itself is trimmed).")
         self.add_option("adapter-R1", str, optional = True,
->>>>>>> 2284a422
                         description="Adapter sequence to be clipped off of the"
                         "first read.")
         self.add_option("adapter-R2", str, optional = True,
@@ -199,30 +188,12 @@
                         description="If set to true, only the leftmost string "
                         "without spaces of the QNAME field of the FASTQ data is "
                         "kept. This might be necessary for downstream analysis.")
-        self.add_option('m', int, default = 1)
-        self.add_option('q', int, default = None, optional =True)
-        self.add_option('u', int, default = None, optional =True)
-        self.add_option('noadapter', bool,  default=False, optional=True)
-
-<<<<<<< HEAD
-        # Options for dd
-        self.add_option('dd-blocksize', str, optional = True, default = "256k")
-
-    def runs(self, run_ids_connections_files):
-
-        ## Make sure the adapter type is one of -a, -b or -g
-        if self.is_option_set_in_config('adapter-type'):
-            if not self.get_option('adapter-type') in set(['-a','-b','-g', '']):
-                raise UAPError("Option 'adapter-type' must be either '-a', "
-                             "'-b', or '-g'!")
-
-=======
+
         self.add_option('dd-blocksize', str, optional = True, default = "2M")
         self.add_option('pigz-blocksize', str, optional = True, default = "2048")
 
     def runs(self, run_ids_connections_files):
 
->>>>>>> 2284a422
         read_types = {'first_read': 'R1', 'second_read': 'R2'}
 
         paired_end_info = dict()
@@ -257,46 +228,32 @@
                         run.add_empty_output_connection("%s" % read)
                         run.add_empty_output_connection("log_%s" % read)
                     else:
-                        paired_end_info[run_id] = self.find_upstream_info_for_input_paths(input_paths, 'paired_end')
-                        #paired_end_info[run_id] = None
-                        #print paired_end_info
                         # make sure that adapter-R1/adapter-R2 or adapter-file are
                         # correctly set
                         # this kind of mutual exclusive option checking is a bit
                         # tedious, so we do it here.
-<<<<<<< HEAD
-
-                        if paired_end_info[run_id]:
-=======
                         if read == 'second_read':
->>>>>>> 2284a422
                             if ( not self.is_option_set_in_config('adapter-R2') and
                                  not self.is_option_set_in_config('adapter-file') ):
-                                raise UAPError(
+                                logger.error(
                                     "Option 'adapter-R2' or 'adapter-file' "
                                     "required because sample %s is paired end!"
                                     % run_id)
-<<<<<<< HEAD
-                        elif ( self.is_option_set_in_config('adapter-R2') and
-                               not self.is_option_set_in_config('adapter-file') ):
-                            raise UAPError(
-                                "Option 'adapter-R2' not allowed because "
-                                "sample %s is not paired end!" % run_id)
-=======
                                 sys.exit(1)
 
->>>>>>> 2284a422
                         if ( self.is_option_set_in_config('adapter-file') and
                              self.is_option_set_in_config('adapter-R1') ):
-                            raise UAPError(
+                            logger.error(
                                 "Option 'adapter-R1' and 'adapter-file' "
                                 "are both set but are mutually exclusive!")
+                            sys.exit(1)
                         if ( not self.is_option_set_in_config('adapter-file') and
                              not self.is_option_set_in_config('adapter-R1') ):
-                            raise UAPError(
+                            logger.error(
                                 "Option 'adapter-R1' or 'adapter-file' "
                                 "required to call cutadapt for sample %s!"
                                 % run_id)
+                            sys.exit(1)
                         temp_fifos = list()
                         exec_group = run.new_exec_group()
                         for input_path in input_paths:
@@ -310,9 +267,12 @@
                             if input_path.endswith('fastq.gz'):
                                 with exec_group.add_pipeline() as pigz_pipe:
                                     # 2.1 command: Read file in 4MB chunks
-                                    dd_in = [self.get_tool('dd'),
-                                           'ibs=%s' % self.get_option('dd-blocksize'),
-                                           'if=%s' % input_path]
+                                    dd_in = [
+                                        self.get_tool('dd'),
+                                        'ibs=%s' %
+                                        self.get_option('dd-blocksize'),
+                                        'if=%s' % input_path
+                                    ]
                                     # 2.2 command: Uncompress file to fifo
                                     pigz = [self.get_tool('pigz'),
                                             '--decompress',
@@ -321,9 +281,12 @@
                                             '--stdout']
                                     # 2.3 command: Write file in 4MB chunks to
                                     #              fifo
-                                    dd_out = [self.get_tool('dd'),
-                                              'obs=%s' % self.get_option('dd-blocksize'),
-                                              'of=%s' % temp_fifo]
+                                    dd_out = [
+                                        self.get_tool('dd'),
+                                        'obs=%s' %
+                                        self.get_option('dd-blocksize'),
+                                        'of=%s' % temp_fifo
+                                    ]
 
                                     pigz_pipe.add_command(dd_in)
                                     pigz_pipe.add_command(pigz)
@@ -332,15 +295,18 @@
                             elif input_path.endswith('fastq'):
                                 # 2.1 command: Read file in 4MB chunks and
                                 #              write to fifo in 4MB chunks
-                                dd_in = [self.get_tool('dd'),
-                                         'bs=%s' % self.get_option('dd-blocksize'),
-                                         'if=%s' % input_path,
-                                         'of=%s' % temp_fifo]
+                                dd_in = [
+                                    self.get_tool('dd'),
+                                    'bs=%s' % self.get_option('dd-blocksize'),
+                                    'if=%s' % input_path,
+                                    'of=%s' % temp_fifo
+                                ]
                                 exec_group.add_command(dd_in)
                             else:
-                                raise UAPError("File %s does not end with any "
+                                logger.error("File %s does not end with any "
                                              "expected suffix (fastq.gz or "
                                              "fastq). Please fix that issue.")
+                                sys.exit(1)
                         # 3. Read data from fifos
                         with exec_group.add_pipeline() as cutadapt_pipe:
                             # 3.1 command: Read from ALL fifos
@@ -377,46 +343,29 @@
                                     adapter = adapter.translate(complements)[::-1]
 
                                 # make sure the adapter is looking good
-#                                if re.search('^[ACGT]+$', adapter) == None:
-#                                    raise UAPError("Unable to come up with a "
-#                                                 "legit-looking adapter: %s"
-#                                                 % adapter)
+                                if re.search('^[ACGT]+$', adapter) == None:
+                                    logger.error("Unable to come up with a "
+                                                 "legit-looking adapter: %s"
+                                                 % adapter)
+                                    sys.exit(1)
                             # Or do we have a adapter sequence fasta file?
                             elif self.is_option_set_in_config('adapter-file'):
-                                adapter = "file:" + os.path.abspath(self.get_option(
-                                    'adapter-file'))
+                                adapter = "file:" + self.get_option(
+                                    'adapter-file')
                                 if not os.path.exists(
                                         self.get_option('adapter-file')):
-                                    raise UAPError(
+                                    logger.error(
                                         "File %s containing adapter sequences "
                                         "does not exist."
                                         % self.get_option('adapter-file'))
+                                    sys.exit(1)
 
 
                             # 3.3 command: Clip adapters
-<<<<<<< HEAD
-                            cutadapt = [self.get_tool('cutadapt')]
-
-                            if self.get_option('adapter-type') == '':
-                                cutadapt.extend(['-'])
-                            else:
-                                cutadapt.extend([self.get_option('adapter-type'),
-                                                 adapter, '-'])
-
-
-                            if self.is_option_set_in_config('m'):
-                                cutadapt.extend(['-m',  str(self.get_option('m'))])
-                            if self.is_option_set_in_config('q'):
-                                cutadapt.extend(['-q',  str(self.get_option('q'))])
-                            if self.is_option_set_in_config('u'):
-                                cutadapt.extend(['-u',  str(self.get_option('u'))])
-
-=======
                             cutadapt = [self.get_tool('cutadapt'),
                                         self.get_option('adapter-type'),
                                         adapter, '-']
                             cutadapt.extend(option_list)
->>>>>>> 2284a422
 
                             cutadapt_log_file = run.add_output_file(
                                     'log_%s' % read,
@@ -436,13 +385,14 @@
                                 (run_id, read_types[read]),
                                 input_paths)
 
-                            dd = [self.get_tool('dd'),
-                                  'obs=%s' % self.get_option('dd-blocksize'),
-                                  'of=%s' % clipped_fastq_file]
-
+                            dd = [
+                                self.get_tool('dd'),
+                                'obs=%s' % self.get_option('dd-blocksize'),
+                                'of=%s' % clipped_fastq_file
+                            ]
 
                             cutadapt_pipe.add_command(cutadapt,
                                                       stderr_path =\
                                                       cutadapt_log_file)
                             cutadapt_pipe.add_command(pigz)
-                            cutadapt_pipe.add_command(dd)
+                            cutadapt_pipe.add_command(dd)