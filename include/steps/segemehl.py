--- conflicted
+++ resolved
@@ -1,4 +1,3 @@
-from uaperrors import UAPError
 import sys
 import os
 from logging import getLogger
@@ -14,14 +13,16 @@
     specific read length and is able to mapprimer- or polyadenylation
     contaminated reads correctly.
 
+    This step creates at first two FIFOs. The first is used to provide the
+    genome data for segemehl and the second is used for the output of the
+    unmapped reads::
+
+       mkfifo genome_fifo unmapped_fifo
+       cat <genome-fasta> -o genome_fifo
 
     The executed segemehl command is this::
 
         segemehl -d genome_fifo -i <genome-index-file> -q <read1-fastq>
-<<<<<<< HEAD
-                 [-p <read2-fastq>] -u unmapped -H 1 -t 11 -s -S -D 0
-                 |  pigz --processes 2 -c
-=======
                  [-p <read2-fastq>] -u unmapped_fifo -H 1 -t 11 -s -S -D 0
                  -o /dev/stdout |  pigz --blocksize 4096 --processes 2 -c
 
@@ -29,14 +30,13 @@
 
         cat unmapped_fifo | pigz --blocksize 4096 --processes 2 -c >
         <unmapped-fastq>
->>>>>>> 2284a422
 
     '''
 
     def __init__(self, pipeline):
         super(Segemehl, self).__init__(pipeline)
 
-        self.set_cores(12) # set # of cores for cluster, it is ignored if run locally
+        self.set_cores(10) # set # of cores for cluster, it is ignored if run locally
 
         # connections - indentifier for in/output
         #             - expects list, maybe empty or 'none', e.g. if only first_read info available
@@ -50,9 +50,17 @@
         # -> logs version information
         # -> for module load/unload stuff
         self.require_tool('cat')
+        self.require_tool('dd')
+        self.require_tool('fix_qnames')
+        self.require_tool('mkfifo')
         self.require_tool('pigz')
         self.require_tool('segemehl')
 
+        # Options for additional programs
+        # these options can be used in YAML config file
+        self.add_option('fix-qnames', bool, optional=True, default=False,
+                        description="The QNAMES field of the input will "
+                        "be purged from spaces and everything thereafter.")
 
         # Options to set segemehl flags
         ## [INPUT]
@@ -148,14 +156,11 @@
                         "maximum size of the inserts (paired end) "
                         "(default:5000)")
 
-<<<<<<< HEAD
-=======
         # [Options for 'dd':]
         self.add_option('dd-blocksize', str, optional = True, default = "2M")
         self.add_option('pigz-blocksize', str, optional = True, default = "2048")
->>>>>>> 2284a422
-
-    
+
+    # self - macht class-funktion draus.
     # run_ids_connections_files - hash : run id -> n connections -> m files
     def runs(self, run_ids_connections_files):
         # Compile the list of options
@@ -202,14 +207,17 @@
                 is_paired_end = False if sr_input == [None] else True
 
                 if len(fr_input) != 1 or fr_input == [None]:
-                    raise UAPError("Expected single input file for first read.")
+                    logger.error("Expected single input file for first read.")
+                    sys.exit(1)
                 if is_paired_end and len(sr_input) != 1:
-                    raise UAPError("Expected single input file for second read.")
+                    logger.error("Expected single input file for second read.")
+                    sys.exit(1)
 
                 if not os.path.isfile(self.get_option('index')):
-                    raise UAPError(
+                    logger.error(
                         "The path %s provided to option 'index' is not a file."
                         % self.get_option('index') )
+                    sys.exit(1)
 
                 if self.is_option_set_in_config('index2'):
                     if not os.path.isfile(self.get_option('index2')):
@@ -221,15 +229,20 @@
 #                    option_list.append(str(self.get_option('index2')))
 
                 if not os.path.isfile(self.get_option('genome')):
-                    raise UAPError(
+                    logger.error(
                         "The path %s provided to option 'genome' is not a file."
                         % self.get_option('genome'))
+                    sys.exit(1)
+                # SEGEMEHL can cope with gzipped files so we do not need to!!!
+                #is_fr_gzipped = True if os.path.splitext(first_read_file[0])[1]\
+                #                 in ['.gz', '.gzip'] else False
+
+                #is_sr_gzipped = True if os.path.splitext(second_read_file[0])[1]\
+                #                 in ['.gz', '.gzip'] else False
+
                 # Segemehl is run in this exec group
                 # Can segemehl handle multiple input files/fifos?
-
                 with run.new_exec_group() as exec_group:
-<<<<<<< HEAD
-=======
                     # 1. Create FIFO for genome
                     fifo_path_genome = run.add_temporary_file(
                         'segemehl-genome-fifo', designation = 'input')
@@ -255,24 +268,13 @@
                                                         run_id,
                                                         input_paths)
 
->>>>>>> 2284a422
                     with exec_group.add_pipeline() as segemehl_pipe:
-                        unmapped_tmp = run.add_temporary_file(
-                            'segemehl-unmapped-')
-           
                         # 4. Start segemehl
                         segemehl = [
                             self.get_tool('segemehl'),
-<<<<<<< HEAD
-                            '--database', os.path.abspath(self.get_option('genome')),
-                            '--index', os.path.abspath(self.get_option('index')),
-                            '--nomatchfilename', unmapped_tmp,
-                            '--threads', str(self.get_option('threads')),
-=======
                             '--database', fifo_path_genome,
                             '--index', self.get_option('index'),
                             '--nomatchfilename', unmapped_file, #fifo_path_unmapped,
->>>>>>> 2284a422
                             '--query', fr_input[0]
                         ]
                         if is_paired_end:
@@ -285,17 +287,20 @@
                                 '%s-segemehl-log.txt' % run_id,
                                 input_paths)
                         )
+                        # 4.1 command: Fix QNAMES in input SAM, if need be
+                        if self.get_option('fix-qnames'):
+                            fix_qnames = [
+                                self.get_tool('fix_qnames'),
+                                '--filetype', 'SAM'
+                            ]
+                            segemehl_pipe.add_command(fix_qnames)
 
                         # 5. Compress segemehl mapped reads
                         pigz_mapped_reads = [
                             self.get_tool('pigz'),
                             '--stdout',
-<<<<<<< HEAD
-                            '--processes', '2'
-=======
                             '--blocksize', self.get_option('pigz-blocksize'),
                             '--processes', str(self.get_cores())
->>>>>>> 2284a422
                         ]
 
                         segemehl_pipe.add_command(
@@ -305,15 +310,13 @@
                                 '%s-segemehl-results.sam.gz' % run_id,
                                 input_paths)
                         )
-                with run.new_exec_group() as pigz_exec_group:
-                    with pigz_exec_group.add_pipeline() as compress_unmapped_pipe:
-                        # 6. Read unmapped reads 
+
+                    with exec_group.add_pipeline() as compress_unmapped_pipe:
+
+                        # 6. Read unmapped reads from fifo
                         cat_unmapped_reads = [self.get_tool('cat'),
-                                              unmapped_tmp]
+                                              fifo_path_unmapped]
                         compress_unmapped_pipe.add_command(cat_unmapped_reads)
-<<<<<<< HEAD
-                    
-=======
 
                         # 6.1 command: Fix QNAMES in input SAM, if need be
                         if self.get_option('fix-qnames'):
@@ -323,25 +326,17 @@
                             ]
                             compress_unmapped_pipe.add_command(fix_qnames)
 
->>>>>>> 2284a422
                         # 7. Compress unmapped reads
                         pigz_unmapped_reads = [
                             self.get_tool('pigz'),
                             '--stdout',
-<<<<<<< HEAD
-                            '--processes', '1'
-=======
                             '--blocksize', self.get_option('pigz-blocksize'),
                             '--processes', str(self.get_cores())
->>>>>>> 2284a422
                         ]
-                        
-                        res = run.add_output_file(
-                            'unmapped',
-                            '%s-segemehl-unmapped.fastq.gz' % run_id,
-                        input_paths)
-                    
-                    
                         compress_unmapped_pipe.add_command(
-                            pigz_unmapped_reads, stdout_path = res)
-                    +                            pigz_unmapped_reads,
+                            stdout_path = run.add_output_file(
+                                'unmapped',
+                                '%s-segemehl-unmapped.fastq.gz' % run_id,
+                                input_paths)
+                        )