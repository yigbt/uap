--- conflicted
+++ resolved
@@ -32,11 +32,7 @@
     def __init__(self, pipeline):
         super(Segemehl, self).__init__(pipeline)
 
-<<<<<<< HEAD
         self.set_cores(12)
-=======
-        self.set_cores(24)
->>>>>>> 8b938bef
         
         self.add_connection('in/reads')
         self.add_connection('out/alignments')
