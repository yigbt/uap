--- conflicted
+++ resolved
@@ -1,4 +1,3 @@
-from uaperrors import UAPError
 import sys
 import os
 from logging import getLogger
@@ -15,7 +14,7 @@
     information of both sequencing tag position and orientation. MACS can be
     easily used for ChIP-Seq data alone, or with control sample data to increase
     the specificity.
-
+    
     https://github.com/taoliu/MACS
 
     typical command line for single-end data::
@@ -26,7 +25,7 @@
 
     def __init__(self, pipeline):
         super(Macs2, self).__init__(pipeline)
-
+        
         self.set_cores(4)
 
         self.add_connection('in/alignments')
@@ -59,27 +58,6 @@
                         "IDs of the treatment datasets.")
         self.add_option('format', str, default='AUTO',
                         choices=['AUTO', 'ELAND', 'ELANDMULTI', 'ELANDMULTIPET',
-<<<<<<< HEAD
-                                 'ELANDEXPORT', 'BED', 'SAM', 'BAM', 'BAMPE',
-                                 'BOWTIE'])
-        self.add_option('gsize', str, default='2.7e9')
-        self.add_option('keep-dup', int, optional=True)
-        self.add_option('buffer-size', int, optional=True)
-        ## Output arguments:
-        self.add_option('verbose', int, default=0, choices=[0, 1, 2, 3],
-                        optional=True)
-        ## Shifting model arguments:
-        self.add_option('read-length', int, optional=True)
-        self.add_option('shift', int, optional=True)
-        ## Peak calling arguments:
-        self.add_option('qvalue', float, optional=True)
-        self.add_option('pvalue', float, optional=True)
-        self.add_option('to-large', bool, optional=True)
-        self.add_option('down-sample', bool, optional=True)
-        self.add_option('slocal', str, optional=True)
-        self.add_option('llocal', str, optional=True)
-        self.add_option('broad', bool, default = False, optional=True)
-=======
                                  'ELANDEXPORT', 'BED', 'BEDPE', 'SAM', 'BAM',
                                  'BAMPE', 'BOWTIE'],
                         description = "Format of tag file, can be 'ELAND', "
@@ -230,7 +208,6 @@
                         "region is controlled by another cutoff through "
                         "--broad-cutoff. The maximum length of broad region "
                         "length is 4 times of d from MACS. DEFAULT: False")
->>>>>>> 2284a422
         # use "broad-cutoff" only in conjuction with "broad"
         self.add_option('broad-cutoff', float, optional=True,
                         description = "Cutoff for broad region. This option "
@@ -318,7 +295,8 @@
                                     ['in/alignments']
                     control_id = "-" + control_id
                 except KeyError:
-                    raise UAPError("No control for ID '%s' found." % control_id)
+                    logger.error("No control for ID '%s' found." % control_id)
+                    sys.exit(1)
             else:
                 control_id = ""
 
@@ -329,7 +307,8 @@
                     treatments[tr] = run_ids_connections_files[tr]\
                                      ['in/alignments']
                 except KeyError:
-                    raise UAPError("No treatment for ID '%s' found." % tr)
+                    logger.error("No treatment for ID '%s' found." % tr)
+                    sys.exit(1)
                 # Assemble rund ID
                 run_id = "%s%s" % (tr, control_id)
 
@@ -407,7 +386,7 @@
                         macs2 = [self.get_tool('macs2'), 'callpeak']
                         macs2.append('--treatment')
                         macs2.extend(treatments[tr])
-                        ## Append control information
+                        ## Append control information 
                         if control_files:
                             macs2.append('--control')
                             macs2.extend(control_files)
