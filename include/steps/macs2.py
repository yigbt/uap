--- conflicted
+++ resolved
@@ -44,10 +44,7 @@
 
         # Step was tested for macs2 release 2.1.1.20160309
         self.require_tool('macs2')
-<<<<<<< HEAD
-=======
         # Step was tested for mkdir (GNU coreutils) release 8.25
->>>>>>> 17d14d2e
         self.require_tool('mkdir')
         # Step was tested for mv (GNU coreutils) release 8.25
         self.require_tool('mv')
