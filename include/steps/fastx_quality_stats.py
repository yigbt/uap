--- conflicted
+++ resolved
@@ -1,4 +1,3 @@
-from uaperrors import UAPError
 import sys
 from logging import getLogger
 import os
@@ -28,16 +27,7 @@
         self.add_connection('out/first_read_quality_stats')
         self.add_connection('out/second_read_quality_stats')
 
-<<<<<<< HEAD
-        self.add_option('new_output_format', bool, default= True, optional=True)
-        self.add_option('quality', int, default=33, optional=True)
-
-        # Options for dd
-        self.add_option('dd-blocksize', str, optional = True, default = "256k")
-
-=======
         # Step was tested for cat (GNU coreutils) release 8.25
->>>>>>> 2284a422
         self.require_tool('cat')
         # Step was tested for dd (coreutils) release 8.25
         self.require_tool('dd')
@@ -101,12 +91,6 @@
                             # 2. Output files to fifo
                             if input_path.endswith('fastq.gz'):
                                 with exec_group.add_pipeline() as unzip_pipe:
-<<<<<<< HEAD
-                                    # 2.1 command: Read file in 4MB chunks
-                                    dd_in = [self.get_tool('dd'),
-                                           'ibs=%s' % self.get_option('dd-blocksize'),
-                                           'if=%s' % input_path]
-=======
                                     # 2.1 command: Read file in 'dd-blocksize' chunks
                                     dd_in = [
                                         self.get_tool('dd'),
@@ -114,19 +98,12 @@
                                         self.get_option('dd-blocksize'),
                                         'if=%s' % input_path
                                     ]
->>>>>>> 2284a422
                                     # 2.2 command: Uncompress file to fifo
                                     pigz = [self.get_tool('pigz'),
                                             '--decompress',
                                             '--processes', str(self.get_cores()),
                                             '--blocksize', self.get_option('pigz-blocksize'),
                                             '--stdout']
-<<<<<<< HEAD
-                                    # 2.3 Write file in 4MB chunks to fifo
-                                    dd_out = [self.get_tool('dd'),
-                                              'obs=%s' % self.get_option('dd-blocksize'),
-                                              'of=%s' % temp_fifo]
-=======
                                     # 2.3 Write file in 'dd-blocksize' chunks to fifo
                                     dd_out = [
                                         self.get_tool('dd'),
@@ -134,20 +111,11 @@
                                         self.get_option('dd-blocksize'),
                                         'of=%s' % temp_fifo
                                     ]
->>>>>>> 2284a422
 
                                     unzip_pipe.add_command(dd_in)
                                     unzip_pipe.add_command(pigz)
                                     unzip_pipe.add_command(dd_out)
                             elif input_path.endswith('fastq'):
-<<<<<<< HEAD
-                                # 2.1 command: Read file in 4MB chunks and
-                                #              write to fifo in 4MB chunks
-                                dd_in = [self.get_tool('dd'),
-                                         'bs=%s' % self.get_option('dd-blocksize'),
-                                         'if=%s' % input_path,
-                                         'of=%s' % temp_fifo]
-=======
                                 # 2.1 command: Read file in 'dd-blocksize' chunks and
                                 #              write to fifo in 'dd-blocksize' chunks
                                 dd_in = [
@@ -156,12 +124,12 @@
                                     'if=%s' % input_path,
                                     'of=%s' % temp_fifo
                                 ]
->>>>>>> 2284a422
                                 exec_group.add_command(dd_in)
                             else:
-                                raise UAPError("File %s does not end with any "
+                                logger.error("File %s does not end with any "
                                              "expected suffix (fastq.gz or "
                                              "fastq). Please fix that issue.")
+                                sys.exit(1)
                         # 3. Read data from fifos and check quality stats
                         with exec_group.add_pipeline() as fastx_pipe:
                             # 3.1 command: Read from ALL fifos
