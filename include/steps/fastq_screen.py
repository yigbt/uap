--- conflicted
+++ resolved
@@ -104,13 +104,8 @@
 
                             # build fastq_screen command
                             fastq_screen_exec_group  = run.new_exec_group()
-<<<<<<< HEAD
                             fastq_screen = [self.get_tool('fastq_screen'), 
                                             '-conf', os.path.abspath(self.get_option('config'))]
-=======
-                            fastq_screen = [self.get_tool('fastq_screen'),
-                                            '-conf', self.get_option('config')]
->>>>>>> 9017c85a
 
                             if self.get_option('subset'):
                                 fastq_screen.extend(['--subset', str(self.get_option('subset'))])
