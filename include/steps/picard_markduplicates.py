from uaperrors import UAPError
import sys
import os
from logging import getLogger
from abstract_step import AbstractStep

logger = getLogger('uap_logger')

class PicardMarkDuplicates(AbstractStep):
    '''
    Identifies duplicate reads.
<<<<<<< HEAD
    This tool locates and tags duplicate reads (both PCR and optical/
    sequencing-driven) in a BAM or SAM file, where duplicate reads are defined
    as originating from the same original fragment of DNA.
    Duplicates are identified as read pairs having identical 5' positions
    (coordinate and strand) for both reads in a mate pair (and optinally,
    matching unique molecular identifier reads; see BARCODE_TAG option).
    Optical, or more broadly Sequencing, duplicates are duplicates that appear
    clustered together spatially during sequencing and can arise from optical/
    imagine-processing artifacts or from bio-chemical processes during clonal
    amplification and sequencing; they are identified using the READ_NAME_REGEX
    and the OPTICAL_DUPLICATE_PIXEL_DISTANCE options.
    The tool's main output is a new SAM or BAM file in which duplicates have
    been identified in the SAM flags field, or optionally removed (see
    REMOVE_DUPLICATE and REMOVE_SEQUENCING_DUPLICATES), and optionally marked
    with a duplicate type in the 'DT' optional attribute.
    In addition, it also outputs a metrics file containing the numbers of
    READ_PAIRS_EXAMINED, UNMAPPED_READS, UNPAIRED_READS,
    UNPAIRED_READ_DUPLICATES, READ_PAIR_DUPLICATES, and
    READ_PAIR_OPTICAL_DUPLICATES.

=======

    This tool locates and tags duplicate reads in a BAM or SAM file, where
    duplicate reads are defined as originating from a single fragment of DNA.
    Duplicates can arise during sample preparation e.g. library construction
    using PCR. See also EstimateLibraryComplexity for additional notes on PCR
    duplication artifacts. Duplicate reads can also result from a single
    amplification cluster, incorrectly detected as multiple clusters by the
    optical sensor of the sequencing instrument. These duplication artifacts
    are referred to as optical duplicates.

    The MarkDuplicates tool works by comparing sequences in the 5 prime
    positions of both reads and read-pairs in a SAM/BAM file. An BARCODE_TAG
    option is available to facilitate duplicate marking using molecular
    barcodes. After duplicate reads are collected, the tool differentiates the
    primary and duplicate reads using an algorithm that ranks reads by the sums
    of their base-quality scores (default method).

    The tool's main output is a new SAM or BAM file, in which duplicates have
    been identified in the SAM flags field for each read. Duplicates are marked
    with the hexadecimal value of 0x0400, which corresponds to a decimal value
    of 1024. If you are not familiar with this type of annotation, please see
    the following blog post for additional information.

    Although the bitwise flag annotation indicates whether a read was marked as
    a duplicate, it does not identify the type of duplicate. To do this, a new
    tag called the duplicate type (DT) tag was recently added as an optional
    output in the 'optional field' section of a SAM/BAM file. Invoking the
    TAGGING_POLICY option, you can instruct the program to mark all the
    duplicates (All), only the optical duplicates (OpticalOnly), or no
    duplicates (DontTag). The records within the output of a SAM/BAM file will
    have values for the 'DT' tag (depending on the invoked TAGGING_POLICY), as
    either library/PCR-generated duplicates (LB), or sequencing-platform
    artifact duplicates (SQ). This tool uses the READ_NAME_REGEX and the
    OPTICAL_DUPLICATE_PIXEL_DISTANCE options as the primary methods to identify
    and differentiate duplicate types. Set READ_NAME_REGEX to null to skip
    optical duplicate detection, e.g. for RNA-seq or other data where duplicate
    sets are extremely large and estimating library complexity is not an aim.
    Note that without optical duplicate counts, library size estimation will be
    inaccurate.

    MarkDuplicates also produces a metrics file indicating the numbers of
    duplicates for both single- and paired-end reads.

    The program can take either coordinate-sorted or query-sorted inputs,
    however the behavior is slightly different. When the input is
    coordinate-sorted, unmapped mates of mapped records and
    supplementary/secondary alignments are not marked as duplicates. However,
    when the input is query-sorted (actually query-grouped), then unmapped
    mates and secondary/supplementary reads are not excluded from the
    duplication test and can be marked as duplicate reads.

    If desired, duplicates can be removed using the REMOVE_DUPLICATE and
    REMOVE_SEQUENCING_DUPLICATES options.
    
>>>>>>> 2284a422
    Usage example::

        java -jar picard.jar MarkDuplicates \
             I=input.bam \
             O=marked_duplicates.bam \
             M=marked_dup_metrics.txt

    Documentation::

        https://broadinstitute.github.io/picard/command-line-overview.html#MarkDuplicates

    '''

    def __init__(self, pipeline):
        super(PicardMarkDuplicates, self).__init__(pipeline)

        self.set_cores(12)

        self.add_connection('in/alignments')
        self.add_connection('out/alignments')
        self.add_connection('out/metrics')

<<<<<<< HEAD
=======
        # Step was tested for picard-tools release 1.113
>>>>>>> 2284a422
        self.require_tool('picard-tools')

        # [Standard Picard Options:]

<<<<<<< HEAD
        self.add_option('TMP_DIR', str, optional = True,
                        description='A file. Default value: null. This option '
=======
        self.add_option('TMP_DIR', str, optional = True, 
                        description = 'A file. Default value: null. This option '
>>>>>>> 2284a422
                        'may be specified 0 or more times.')
        self.add_option('VERBOSITY', str, optional = True,
                        choices = ['ERROR', 'WARNING', 'INFO', 'DEBUG'],
                        description = 'Control verbosity of logging. '
                        'Default value: INFO. This option can be set to "null" '
                        'to clear the default value.')
        self.add_option('QUIET', bool, optional = True,
                        description = 'Whether to suppress job-summary info on '
                        'System.err. Default value: false. This option can be '
                        'set to "null" to clear the default value.')
        self.add_option('VALIDATION_STRINGENCY', str, optional=True,
                        choices=['STRICT', 'LENIENT', 'SILENT', 'null'],
                        description='Validation stringency for all SAM files '
                        'read by this program. Setting stringency to SILENT can '
                        'improve performance when processing a BAM file in '
                        'which variable-length data (read, qualities, tags) do '
                        'not otherwise need to be decoded. Default value: '
                        'STRICT. This option can be set to "null" to clear the '
                        'default value.')
        self.add_option('COMPRESSION_LEVEL', int, optional=True,
                        description='Compression level for all compressed files '
                        'created (e.g. BAM and GELI). Default value: 5.')
        self.add_option('MAX_RECORDS_IN_RAM', int, optional=True,
                        description='When writing SAM files that need to be '
                        'sorted, this will specify the number of records stored '
                        'in RAM before spilling to disk. Increasing this number '
                        'reduces the number of file handles needed to sort a '
                        'SAM file, and increases the amount of RAM needed. '
                        'Default value: 500000.')
        self.add_option('CREATE_INDEX', bool, optional=True,
                        description='Whether to create a BAM index when writing '
                        'a coordinate-sorted BAM file. Default value: false. '
                        'This option can be set to "null" to clear the default '
                        'value. ')
        self.add_option('CREATE_MD5_FILE', bool, optional=True,
                        description='Whether to create an MD5 digest for any '
                        'BAM or FASTQ files created. Default value: false. '
                        'This option can be set to "null" to clear the default '
                        'value.')
        self.add_option('REFERENCE_SEQUENCE', str, optional=True,
                        description='Reference sequence file. Default value: '
                        'null.')
        self.add_option('GA4GH_CLIENT_SECRETS', str, optional=True,
                        description='Google Genomics API client_secrets.json '
                        'file path. Default value: client_secrets.json. This '
                        'option can be set to "null" to clear the default '
                        'value.')

        # [Picard MarkDuplicates Options:]

        self.add_option('BARCODE_TAG', str, optional = True,
                        description = "Barcode SAM tag (ex. BC for 10X "
                        "Genomics) Default value: null.")
        self.add_option('READ_ONE_BARCODE_TAG', str, optional = True,
                        description = "Read one barcode SAM tag (ex. BX for "
                        "10X Genomics) Default value: null.")
        self.add_option('READ_TWO_BARCODE_TAG', str, optional = True,
                        description = "Read two barcode SAM tag (ex. BX for "
                        "10X Genomics) Default value: null.")
        self.add_option('TAG_DUPLICATE_SET_MEMBERS', str, optional = True,
                        choices = ["true", "false", "null"], description = "If "
                        "a read appears in a duplicate set, add two tags. The "
                        "first tag, DUPLICATE_SET_SIZE_TAG (DS), indicates the "
                        "size of the duplicate set. The smallest possible DS "
                        "value is 2 which occurs when two reads map to the "
                        "same portion of the reference only one of which is "
                        "marked as duplicate. The second tag, "
                        "DUPLICATE_SET_INDEX_TAG (DI), represents a unique "
                        "identifier for the duplicate set to which the record "
                        "belongs. This identifier is the index-in-file of the "
                        "representative read that was selected out of the "
                        "duplicate set. Default value: false. This option can "
                        "be set to 'null' to clear the default value. Possible "
                        "values: {true, false}")
        self.add_option('REMOVE_SEQUENCING_DUPLICATES', str, optional = True,
                        choices = ["true", "false", "null"], description = "If "
                        "true remove 'optical' duplicates and other duplicates "
                        "that appear to have arisen from the sequencing "
                        "process instead of the library preparation process, "
                        "even if REMOVE_DUPLICATES is false. If "
                        "REMOVE_DUPLICATES is true, all duplicates are removed "
                        "and this option is ignored. Default value: false. "
                        "This option can be set to 'null' to clear the default "
                        "value. Possible values: {true, false}")
        self.add_option('TAGGING_POLICY', str, optional = True,
                        choices = ["DontTag", "OpticalOnly", "All"],
                        description = "Determines how duplicate types are "
                        "recorded in the DT optional attribute. Default value: "
                        "DontTag. This option can be set to 'null' to clear "
                        "the default value. Possible values: {DontTag, "
                        "OpticalOnly, All}")
        self.add_option('ASSUME_SORT_ORDER', str, optional = True,
                        choices = ["unsorted", "queryname", "coordinate",
                                   "duplicate", "unknown"],
                        description = "If not null, assume that the input file "
                        "has this order even if the header says otherwise. "
                        "Default value: null. Possible values: {unsorted, "
                        "queryname, coordinate, duplicate, unknown}")
        self.add_option('DUPLICATE_SCORING_STRATEGY', str, optional = True,
                        choices = ["SUM_OF_BASE_QUALITIES",
                                   "TOTAL_MAPPED_REFERENCE_LENGTH", "RANDOM"],
                        description = "The scoring strategy for choosing the "
                        "non-duplicate among candidates. This option can be "
                        "set to 'null' to clear the default value. Default "
                        "value: SUM_OF_BASE_QUALITIES. Possible values: "
                        "{SUM_OF_BASE_QUALITIES, "
                        "TOTAL_MAPPED_REFERENCE_LENGTH, RANDOM}")

        # Options supported by 'picard-tools MarkDuplicates' release 1.113
        self.add_option('PROGRAM_RECORD_ID', str, optional = True, description =
                        "The program record ID for the @PG record(s) created by "
                        "this program. Set to null to disable PG record "
                        "creation. This string may have a suffix appended to "
                        "avoid collision with other program record IDs. "
                        "Default value: MarkDuplicates. This option can be set "
                        "to 'null' to clear the default value.")
        self.add_option('PROGRAM_GROUP_VERSION', str, optional = True,
                        description = "Value of VN tag of PG record to be "
                        "created. If not specified, the version will be "
                        "detected automatically. Default value: null.")
        self.add_option('PROGRAM_GROUP_COMMAND_LINE', str, optional = True,
                        description = "Value of CL tag of PG record to be "
                        "created. If not supplied the command line will be "
                        "detected automatically. Default value: null.")
        self.add_option('PROGRAM_GROUP_NAME', str, optional = True,
                        description = "Value of PN tag of PG record to be "
                        "created. Default value: MarkDuplicates. This option "
                        "can be set to 'null' to clear the default value.")
        self.add_option('COMMENT', str, optional = True,
                        description = "Comment(s) to include in the output "
                        "file's header. Default value: null. This option may "
                        "be specified 0 or more times.")
        self.add_option('MAX_FILE_HANDLES', int, optional = True)
        self.add_option('REMOVE_DUPLICATES', str, optional = True,
                        default = "true",
                        choices = ["true", "null", "false"],
                        description = "If true do not write duplicates to the "
                        "output file instead of writing them with appropriate "
                        "flags set. Default value: false. This option can be "
                        "set to 'null' to clear the default value. Possible "
                        "values: {true, false}")
        self.add_option('ASSUME_SORTED', str, optional = True,
                        choices = ["true", "null", "false"],
                        description = "If true, assume that the input file is "
                        "coordinate sorted even if the header says otherwise. "
                        "Default value: false. This option can be set to 'null' "
                        "to clear the default value. Possible values: "
                        "{true, false}")
        self.add_option('MAX_FILE_HANDLES_FOR_READ_ENDS_MAP', int,
                        optional = True,
                        description = "Maximum number of file "
                        "handles to keep open when spilling read ends to disk. "
                        "Set this number a little lower than the per-process "
                        "maximum number of file that may be open. This number "
                        "can be found by executing the 'ulimit -n' command on "
                        "a Unix system. Default value: 8000.")
        self.add_option('SORTING_COLLECTION_SIZE_RATIO', float,
                        optional = True,
                        description = "This number, plus the maximum RAM "
                        "available to the JVM, determine the memory footprint "
                        "used by some of the sorting collections. If you are "
                        "running out of memory, try reducing this number. "
                        "Default value: 0.25.")
        self.add_option('READ_NAME_REGEX', str, optional = True,
                        description = "Regular expression that can be used to "
                        "parse read names in the incoming SAM file. Read names "
                        "are parsed to extract three variables: tile/region, x "
                        "coordinate and y coordinate. These values are used to "
                        "estimate the rate of optical duplication in order to "
                        "give a more accurate estimated library size. Set this "
                        "option to null to disable optical duplicate detection, "
                        "e.g. for RNA-seq or other data where duplicate sets "
                        "are extremely large and estimating library complexity "
                        "is not an aim. Note that without optical duplicate "
                        "counts, library size estimation will be inaccurate. "
                        "The regular expression should contain three capture "
                        "groups for the three variables, in order. It must "
                        "match the entire read name. Note that if the default "
                        "regex is specified, a regex match is not actually "
                        "done, but instead the read name is split on colon "
                        "character. For 5 element names, the 3rd, 4th and 5th "
                        "elements are assumed to be tile, x and y values. For "
                        "7 element names (CASAVA 1.8), the 5th, 6th, and 7th "
                        "elements are assumed to be tile, x and y values. "
                        "Default value: . This option can be set to 'null' to "
                        "clear the default value.")
        self.add_option('OPTICAL_DUPLICATE_PIXEL_DISTANCE', int, optional = True,
                        description = "The maximum offset between two duplicate "
                        "clusters in order to consider them optical duplicates. "
                        "The default is appropriate for unpatterned versions of "
                        "the Illumina platform. For the patterned flowcell "
                        "models, 2500 is more appropriate. For other platforms "
                        "and models, users should experiment to find what works "
                        "best. Default value: 100. This option can be set to "
                        "'null' to clear the default value.")

    def runs(self, run_ids_connections_files):

        options = [
            # Standard Picard Options:
            'TMP_DIR', 'VERBOSITY', 'QUIET', 'VALIDATION_STRINGENCY',
            'COMPRESSION_LEVEL', 'MAX_RECORDS_IN_RAM', 'CREATE_INDEX',
            'CREATE_MD5_FILE', 'REFERENCE_SEQUENCE', 'GA4GH_CLIENT_SECRETS',
            # Picard MarkDuplicates Options:
            'MAX_FILE_HANDLES_FOR_READ_ENDS_MAP',
            'SORTING_COLLECTION_SIZE_RATIO', 'BARCODE_TAG',
            'READ_ONE_BARCODE_TAG', 'READ_TWO_BARCODE_TAG',
            'TAG_DUPLICATE_SET_MEMBERS', 'REMOVE_SEQUENCING_DUPLICATES',
            'TAGGING_POLICY', 'REMOVE_DUPLICATES', 'ASSUME_SORT_ORDER',
            'DUPLICATE_SCORING_STRATEGY', 
            'PROGRAM_RECORD_ID', 'PROGRAM_GROUP_VERSION',
            'PROGRAM_GROUP_COMMAND_LINE', 'PROGRAM_GROUP_NAME',
            'COMMENT', 'ASSUME_SORTED',
            'READ_NAME_REGEX', 'OPTICAL_DUPLICATE_PIXEL_DISTANCE'
        ]

        file_options = ['TMP_DIR', 'REFERENCE_SEQUENCE']

        set_options = [option for option in options if \
                       self.is_option_set_in_config(option)]

        option_list = list()
        for option in set_options:
            if isinstance(self.get_option(option), bool):
                if self.get_option(option):
                    option_list.append('%s=true' % option)
                else:
                    option_list.append('%s=false' % option)
            else:
                value = str(self.get_option(option))
                if option in file_options:
                    value = os.path.abspath(value)
                option_list.append('%s=%s' % (option, value))

        for run_id in run_ids_connections_files.keys():

            with self.declare_run(run_id) as run:
                input_paths = run_ids_connections_files[run_id]['in/alignments']

                if input_paths == [None]:
                    run.add_empty_output_connection("alignments")
                elif len(input_paths) != 1:
                    raise UAPError("Expected exactly one alignments file.")
                elif os.path.splitext(input_paths[0])[1] not in ['.sam', '.bam']:
                    raise UAPError(
                        "The file %s seems not to be a SAM or BAM file. At "
                        "least the suffix is wrong." % input_paths[0]
                    )
                else:
                    with run.new_exec_group() as exec_group:
                        alignments = run.add_output_file(
                            'alignments', '%s-rm-dup.bam' % run_id, input_paths)
                        metrics = run.add_output_file(
                            "metrics", '%s-rm-dup-metrics.txt' % run_id,
                            input_paths)
                        mark_duplicates = [
                            self.get_tool('picard-tools'), 'MarkDuplicates',
                            'INPUT=%s' % input_paths[0],
                            'OUTPUT=%s' % alignments,
<<<<<<< HEAD
                            'METRICS_FILE=%s' % metrics,
                            'REMOVE_DUPLICATES=true'
=======
                            'METRICS_FILE=%s' % metrics
>>>>>>> 2284a422
                        ]
                        mark_duplicates.extend(option_list)
                        exec_group.add_command(mark_duplicates)<|MERGE_RESOLUTION|>--- conflicted
+++ resolved
@@ -1,4 +1,3 @@
-from uaperrors import UAPError
 import sys
 import os
 from logging import getLogger
@@ -9,28 +8,6 @@
 class PicardMarkDuplicates(AbstractStep):
     '''
     Identifies duplicate reads.
-<<<<<<< HEAD
-    This tool locates and tags duplicate reads (both PCR and optical/
-    sequencing-driven) in a BAM or SAM file, where duplicate reads are defined
-    as originating from the same original fragment of DNA.
-    Duplicates are identified as read pairs having identical 5' positions
-    (coordinate and strand) for both reads in a mate pair (and optinally,
-    matching unique molecular identifier reads; see BARCODE_TAG option).
-    Optical, or more broadly Sequencing, duplicates are duplicates that appear
-    clustered together spatially during sequencing and can arise from optical/
-    imagine-processing artifacts or from bio-chemical processes during clonal
-    amplification and sequencing; they are identified using the READ_NAME_REGEX
-    and the OPTICAL_DUPLICATE_PIXEL_DISTANCE options.
-    The tool's main output is a new SAM or BAM file in which duplicates have
-    been identified in the SAM flags field, or optionally removed (see
-    REMOVE_DUPLICATE and REMOVE_SEQUENCING_DUPLICATES), and optionally marked
-    with a duplicate type in the 'DT' optional attribute.
-    In addition, it also outputs a metrics file containing the numbers of
-    READ_PAIRS_EXAMINED, UNMAPPED_READS, UNPAIRED_READS,
-    UNPAIRED_READ_DUPLICATES, READ_PAIR_DUPLICATES, and
-    READ_PAIR_OPTICAL_DUPLICATES.
-
-=======
 
     This tool locates and tags duplicate reads in a BAM or SAM file, where
     duplicate reads are defined as originating from a single fragment of DNA.
@@ -85,7 +62,6 @@
     If desired, duplicates can be removed using the REMOVE_DUPLICATE and
     REMOVE_SEQUENCING_DUPLICATES options.
     
->>>>>>> 2284a422
     Usage example::
 
         java -jar picard.jar MarkDuplicates \
@@ -103,26 +79,18 @@
         super(PicardMarkDuplicates, self).__init__(pipeline)
 
         self.set_cores(12)
-
+        
         self.add_connection('in/alignments')
         self.add_connection('out/alignments')
         self.add_connection('out/metrics')
 
-<<<<<<< HEAD
-=======
         # Step was tested for picard-tools release 1.113
->>>>>>> 2284a422
         self.require_tool('picard-tools')
 
         # [Standard Picard Options:]
 
-<<<<<<< HEAD
-        self.add_option('TMP_DIR', str, optional = True,
-                        description='A file. Default value: null. This option '
-=======
         self.add_option('TMP_DIR', str, optional = True, 
                         description = 'A file. Default value: null. This option '
->>>>>>> 2284a422
                         'may be specified 0 or more times.')
         self.add_option('VERBOSITY', str, optional = True,
                         choices = ['ERROR', 'WARNING', 'INFO', 'DEBUG'],
@@ -339,8 +307,6 @@
             'READ_NAME_REGEX', 'OPTICAL_DUPLICATE_PIXEL_DISTANCE'
         ]
 
-        file_options = ['TMP_DIR', 'REFERENCE_SEQUENCE']
-
         set_options = [option for option in options if \
                        self.is_option_set_in_config(option)]
 
@@ -352,10 +318,9 @@
                 else:
                     option_list.append('%s=false' % option)
             else:
-                value = str(self.get_option(option))
-                if option in file_options:
-                    value = os.path.abspath(value)
-                option_list.append('%s=%s' % (option, value))
+                option_list.append(
+                    '%s=%s' % (option, str(self.get_option(option)))
+                )
 
         for run_id in run_ids_connections_files.keys():
 
@@ -365,12 +330,14 @@
                 if input_paths == [None]:
                     run.add_empty_output_connection("alignments")
                 elif len(input_paths) != 1:
-                    raise UAPError("Expected exactly one alignments file.")
+                    logger.error("Expected exactly one alignments file.")
+                    sys.exit(1)
                 elif os.path.splitext(input_paths[0])[1] not in ['.sam', '.bam']:
-                    raise UAPError(
+                    logger.error(
                         "The file %s seems not to be a SAM or BAM file. At "
                         "least the suffix is wrong." % input_paths[0]
                     )
+                    sys.exit(1)
                 else:
                     with run.new_exec_group() as exec_group:
                         alignments = run.add_output_file(
@@ -382,12 +349,7 @@
                             self.get_tool('picard-tools'), 'MarkDuplicates',
                             'INPUT=%s' % input_paths[0],
                             'OUTPUT=%s' % alignments,
-<<<<<<< HEAD
-                            'METRICS_FILE=%s' % metrics,
-                            'REMOVE_DUPLICATES=true'
-=======
                             'METRICS_FILE=%s' % metrics
->>>>>>> 2284a422
                         ]
                         mark_duplicates.extend(option_list)
                         exec_group.add_command(mark_duplicates)