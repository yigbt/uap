from uaperrors import UAPError
import sys
import yaml
import os
from logging import getLogger
from abstract_step import AbstractStep

logger=getLogger('uap_logger')

class Bowtie2(AbstractStep):
    '''
    Bowtie2 is an ultrafast and memory-efficient tool for aligning sequencing
    reads to long reference sequences. It is particularly good at aligning reads
    of about 50 up to 100s or 1,000s of characters, and particularly good at
    aligning to relatively long (e.g. mammalian) genomes. Bowtie 2 indexes the
    genome with an FM Index to keep its memory footprint small: for the human
    genome, its memory footprint is typically around 3.2 GB. Bowtie 2 supports
    gapped, local, and paired-end alignment modes.

    The input reads must come as .f[ast]q[.gz] files.

    http://bowtie-bio.sourceforge.net/bowtie2/index.shtml

    typical command line::

        bowtie2 [options]* -x <bt2-idx> {-1 <m1> -2 <m2> | -U <r>} -S [<hit>]

    This step wraps release: bowtie2
    '''

    def __init__(self, pipeline):
        super(Bowtie2, self).__init__(pipeline)

        self.set_cores(6)

        self.add_connection('in/first_read')
        self.add_connection('in/second_read')
        self.add_connection('out/alignments')
        self.add_connection('out/log_stderr')
        self.add_connection('out/metrics')
        self.add_connection('out/unaligned')

<<<<<<< HEAD

=======
        # Step was tested for dd (coreutils) release 8.25
        self.require_tool('dd')
        # Step was tested for mkfifo (GNU coreutils) release 8.25
        self.require_tool('mkfifo')
        # Step was tested for pigz release 2.3.1
>>>>>>> 2284a422
        self.require_tool('pigz')
        # Step was tested for bowtie2 release 2.2.9
        self.require_tool('bowtie2')

<<<<<<< HEAD
        self.add_option('index', str, optional=False,
                        description="Path to bowtie2 index (not containing file "
                        "suffixes).")


        self.add_option('local', bool, optional=True,
                        description="local mode" )

        self.add_option('trim5', int, optional=True,
                        description="trim 5 prime")

        self.add_option('trim3', int, optional=True,
                        description="trim 3 prime")


        self.add_option('cores', int, default=6)
        self.add_option('unaligned', bool, default = None, optional=True)

        # Bowtie2 has so many options that I'm avoiding to add them all now,
        # but it might be necessary later on.

=======
        # Options for bowtie2
        # 2B implemented: -q,-qseq,-f,-r,-c
        # -x
        self.add_option('index', str, optional=False,
                        description="Path to bowtie2 index (not containing file "
                        "suffixes).")
        # input
        self.add_option('skip', int, optional=True,
                        description="Skip the first <int> reads/pairs in the "
                        "input. Default: none")
        self.add_option('upto', int, optional=True,
                        description="Stop after the first <int> reads/pairs in "
                        "the input. Default: no limit.")
        self.add_option('trim5', int, optional=True,
                        description="Trim <int> bases from 5'/left end of reads "
                        "(default=0)")
        self.add_option('trim3', int, optional=True,
                        description="Trim <int> bases from 3'/right end of reads"
                        "(default=0)")
        self.add_option('phred33', bool, optional=True,
                        description="Qualities are Phred+33 (default)")
        self.add_option('phred64', bool, optional=True, default=False,
                        description="Qualities are Phred+64")
        self.add_option('int-quals', bool, optional=True,
                        description="Qualities encoded as space-delimited integers")
        # presets, for --end-to-end
        self.add_option('very-fast', bool, optional=True,
                        description="Preset, same as: -D 5 -R 1 -N 0 -L 22 -i S,0,2.50")
        self.add_option('fast', bool, optional=True,
                        description="Preset, same as: -D 10 -R 2 -N 0 -L 22 -i S,0,2.50")
        self.add_option('sensitive', bool, optional=True,
                        description="Preset, same as: -D 15 -R 2 -N 0 -L 22 -i S,1,1.15 "
                        "(default)")
        self.add_option('very-sensitive', bool, optional=True,
                        description="Preset, same as: -D 20 -R 3 -N 0 -L 20 -i S,1,0.50")
        # presets for --local
        self.add_option('very-fast-local', bool, optional=True,
                        description="Preset, same as: -D 5 -R 1 -N 0 -L 25 -i S,1,2.00")
        self.add_option('fast-local', bool, optional=True,
                        description="Preset, same as: -D 10 -R 2 -N 0 -L 22 -i S,1,1.75")
        self.add_option('sensitive-local', bool, optional=True,
                        description="Preset, same as: -D 15 -R 2 -N 0 -L 20 -i S,1,0.75 "
                        "(default)")
        self.add_option('very-sensitive-local', bool, optional=True,
                        description="Preset, same as: -D 20 -R 3 -N 0 -L 20 -i S,1,0.50")

        # alignments
        self.add_option('N', int, optional=True,
                        description="Max # mismatches in seed alignment; can be 0 or 1 "
                        "(default=0)")
        self.add_option('L', int, optional=True,
                        description="length of seed substrings; must be >3, <32 "
                        "(default=22)")
        self.add_option('i', str, optional=True,
                        description="interval between seed substrings w/r/t read len "
                        "(default=\"S,1,1.15\")")
        self.add_option('n-ceil', str, optional=True,
                        description="func for max # non-A/C/G/Ts permitted in aln "
                        "(default=\"L,0,0.15\")")
        self.add_option('dpad', int, optional=True,
                        description="include <int> extra ref chars on sides of DP table "
                        "(default=15)")
        self.add_option('gbar', int, optional=True,
                        description="disallow gaps within <int> nucs of read extremes "
                        "(default=4)")
        self.add_option('ignore-quals', bool, optional=True,
                        description="treat all quality values as 30 on Phred scale")
        self.add_option('nofw', bool, optional=True,
                        description="do not align forward (original) version of read")
        self.add_option('norc', bool, optional=True,
                        description="do not align reverse-complement version of read")
        self.add_option('no-1mm-upfront', bool, optional=True,
                        description="do not allow 1 mismatch alignments before "
                        "attempting to scan for the optimal seeded alignments")
        self.add_option('end-to-end', bool, optional=True,
                        description="entire read must align; no clipping. Decide for"
                        "this or local option. (default)")
        self.add_option('local', bool, optional=True,
                        description="local alignment; ends might be soft clipped. "
                        "Decide for this or end-to-end option.")

        # scoring
        self.add_option('ma', int, optional=True,
                        description="match bonus (0 for end-to-end, 2 for local). "
                        "(default=0)")
        self.add_option('mp', int, optional=True,
                        description="max penalty for mismatch; lower qual = lower penalty "
                        "(default=6)")
        self.add_option('np', int, optional=True,
                        description="penalty for non-A/C/G/Ts in read/ref "
                        "(default=1)")
        self.add_option('rdg', str, optional=True,
                        description="read gap open, extend penalties "
                        "(default=\"5,3\")")
        self.add_option('rfg', str, optional=True,
                        description="reference gap open, extend penalties"
                        "(default=\"5,3\")")
        self.add_option('score-min', str, optional=True,
                        description="min acceptable alignment score w/r/t read length"
                        "(G,20,8 for local, L,-0.6,-0.6 for end-to-end)"
                        "(default=\"L,-0.6,-0.6\")")

        # reporting
        self.add_option('k', int, optional=True,
                        description="report up to <int> alns per read; MAPQ not meaningful")
        self.add_option('all', bool, optional=True,
                        description="report all alignments; very slow, MAPQ not meaningful")

        # effort
        self.add_option('D', int, optional=True,
                        description="give up extending after <int> failed extends in a row "
                        "(default=15)")
        self.add_option('R', int, optional=True,
                        description="for reads w/ repetitive seeds, try <int> sets of seeds "
                        "(default=2)")

        # Paired-end
        self.add_option('minins', int, optional=True,
                        description="minimum fragment length (default=0)")
        self.add_option('maxins', int, optional=True,
                        description="maximum fragment length (default=500)")
        self.add_option('fr', bool, optional=True,
                        description="-1, -2 mates align fw/rev (default)")
        self.add_option('rf', bool, optional=True,
                        description="-1, -2 mates align rev/fw")
        self.add_option('ff', bool, optional=True,
                        description="-1, -2 mates align fw/fw")
        self.add_option('no-mixed', bool, optional=True,
                        description="suppress unpaired alignments for paired reads")
        self.add_option('no-discordant', bool, optional=True,
                        description="suppress discordant alignments for paired reads")
        self.add_option('no-dovetail', bool, optional=True,
                        description="not concordant when mates extend past each other")
        self.add_option('no-contain', bool, optional=True,
                        description="not concordant when one mate alignment contains other")
        self.add_option('no-overlap', bool, optional=True,
                        description="not concordant when mates overlap at all")

        # output
        self.add_option('time', bool, optional=True,
                        description="print wall-clock time taken by search phases")
        # Options --un|al|un-conc|al-conc|un-gz|met-file
        # would produce output connections that are not default and known previously
        # This should be solved via temp. files
        # For now these options are ignored
        # which of these is written anyway??
        #self.add_option('un', str, optional=True,
        #                description="Path to write unpaired reads that didn't align")
        #self.add_option('al', str, optional=True,
        #                description="Path to write unpaired reads that aligned at least "
        #                "once to")
        #self.add_option('un-conc', str, optional=True,
        #                description="Path to write pairs that didn't align concordantly")
        #self.add_option('al-conc', str, optional=True,
        #                description="write pairs that aligned concordantly at least once to")
        self.add_option('compress_add_output', bool, optional=True,
                        description="Ads -gz to the 4 options above to produce "
                        "compressed output.")
        self.add_option('quiet', bool, optional=True,
                        description="print nothing to stderr except serious errors")
        #self.add_option('met-file', str, optional=True,
        #                description="send metrics to file at")
        self.add_option('met-stderr', bool, optional=True,
                        description="send metrics to stderr")
        self.add_option('met', int, optional=True,
                        description="report internal counters & metrics every <int> secs "
                        "(default=1)")
        self.add_option('no-unal', bool, optional=True,
                        description="suppress SAM records for unaligned reads")
        self.add_option('no-head', bool, optional=True,
                        description="suppress header lines, i.e. lines starting with @")
        self.add_option('no-sq', bool, optional=True,
                        description="suppress @SQ header lines")
        self.add_option('rg-id', str, optional=True,
                        description="set read group id, reflected in @RG line and RG:Z: "
                        "opt field")
        self.add_option('rg', str, optional=True,
                        description="add <text> (lab:value) to @RG line of SAM header."
                        "Note: @RG line only printed when --rg-id is set.")
        self.add_option('omit-sec-seq', bool, optional=True,
                        description="put * in SEQ and QUAL fields for secondary alignments")

        # performance
        # reset self.set_cores to this one!
        self.add_option('threads', int, optional=True,
                        description="number of alignment threads to launch "
                        "(default=1)")
        self.add_option('reorder', bool, optional=True,
                        description="force SAM output order to match order of input reads")
        self.add_option('mm', bool, optional=True,
                        description="use memory-mapped I/O for index; many 'bowtie's "
                        "can share")

        # other
        self.add_option('qc-filter', bool, optional=True,
                        description="filter out reads that are bad according to QSEQ filter")
        self.add_option('seed', int, optional=True,
                        description="seed for random number generator (default=0)")
        self.add_option('non-deterministic', bool, optional=True,
                        description="seed rand. gen. arbitrarily instead of using read "
                        "attributes")


        # Options for dd
        self.add_option('dd-blocksize', str, optional = True, default = "2M")
        self.add_option('pigz-blocksize', str, optional = True, default = "2048")

>>>>>>> 2284a422
    def runs(self, run_ids_connections_files):
        self.set_cores(self.get_option('cores'))

        # Check if option values are valid
        if not os.path.exists(self.get_option('index') + '.1.bt2'):
            raise UAPError("Could not find index file: %s.*" %
                         self.get_option('index'))
<<<<<<< HEAD
=======
            sys.exit(1)

        # compile all options set
        ## 1st all options that are given via --
        options1 = ['phred33', 'phred64',
                    'int-quals', 'very-fast', 'fast', 'sensitive', 'very-sensitive',
                    'very-fast-local', 'fast-local', 'sensitive-local',
                    'very-sensitive-local', 'ignore-quals', 'nofw', 'norc',
                    'no-1mm-upfront', 'end-to-end', 'local', 'all',
                    'fr', 'rf', 'ff', 'no-mixed', 'no-discordant', 'no-dovetail',
                    'no-overlap', 'time', 'quiet', 'met-stderr', 'no-unal', 'no-head',
                    'no-sq', 'omit-sec-seq', 'reorder', 'mm', 'qc-filter',
                    'non-deterministic',
                    # all non-bolean options:
                    'skip', 'upto', 'trim5', 'trim3', 'n-ceil',
                    'dpad', 'gbar', 'ma', 'mp', 'np', 'rdg', 'rfg', 'score-min',
                    'minins', 'maxins', 'met', 'rg-id', 'rg', 'threads', 'seed']


        ## 2nd all options that require a value, given with -
        options2 = ['N', 'L', 'i', 'k', 'D', 'R']

        # this will hold all bowtie options
        option_list = list()

        set_options1 = [option for option in options1 if \
                        self.is_option_set_in_config(option)]

        # collect set -- options
        for option in set_options1:
            if isinstance(self.get_option(option), bool):
                if self.get_option(option):
                    option_list.append('--%s' % option)
            else:
                option_list.append('--%s' % option)
                option_list.append(str(self.get_option(option)))

        # threads option can overwrite default # of cores for bowtie
        # and the cores variable
        if 'threads' not in set_options1:
            option_list.append('--threads')
            option_list.append(str(self.get_cores()))
        else:
            self.set_cores(self.get_option('threads'))

        # collect set - options
        set_options2 = [option for option in options2 if \
                        self.is_option_set_in_config(option)]

        for option in set_options2:
            option_list.append('-%s' % option)
            option_list.append(str(self.get_option(option)))



>>>>>>> 2284a422
        for run_id in run_ids_connections_files.keys():
            with self.declare_run(run_id) as run:
                # Get list of files for first/second read

<<<<<<< HEAD
                fr_input = run_ids_connections_files[run_id]['in/first_read'][0]
                sr_input = run_ids_connections_files[run_id]['in/second_read'][0]
=======
                input_paths = [ y for x in [fr_input, sr_input] \
                               for y in x if y !=None ]
>>>>>>> 2284a422

                # Do we have paired end data and is it exactly one ?
                is_paired_end = True
                input_paths = [fr_input]

                if sr_input == None:
                    is_paired_end = False
                else:
                    input_paths.append(sr_input)


                # bowtie2 is run in this exec group
                with run.new_exec_group() as exec_group:
<<<<<<< HEAD
                    with exec_group.add_pipeline() as bowtie2_pipe:
                        # Assemble bowtie2 command
                        bowtie2 = [
                            self.get_tool('bowtie2'),
                            '-p', str(self.get_option('cores') - 2),
                            '-x', os.path.abspath(self.get_option('index'))
                        ]
=======
                    # Lists of fifos
                    fr_temp_fifos = list()
                    sr_temp_fifos = list()
                    # 1.

                    def prepare_input(input_path, exec_group, temp_fifos):
                        # Create temporary fifo
                        temp_fifo = run.add_temporary_file(
                            'in-fifo-%s' %
                            os.path.basename(input_path) )
                        mkfifo = [self.get_tool('mkfifo'), temp_fifo]
                        exec_group.add_command(mkfifo)
                        temp_fifos.append(temp_fifo)
                        # Is input gzipped fasta?
                        is_fastq_gz = False
                        if len([_ for _ in ['fq.gz', 'fastq.gz']\
                                if input_path.endswith(_)]) == 1:
                            is_fastq_gz = True
                        # If yes we need to decompress it
                        if is_fastq_gz:
                            with exec_group.add_pipeline() as unzip_pipe:
                                # 2.1 command: Read file in 'dd-blocksize' chunks
                                dd_in = [
                                    self.get_tool('dd'),
                                    'bs=%s' % self.get_option('dd-blocksize'),
                                    'if=%s' % input_path
                                ]
                                unzip_pipe.add_command(dd_in)
                                # 2.2 command: Uncompress data
                                pigz = [self.get_tool('pigz'),
                                        '--processes', str(self.get_cores()),
                                        '--decompress',
                                        '--blocksize', self.get_option('pigz-blocksize'),
                                        '--stdout']
                                unzip_pipe.add_command(pigz)
                                # 2.3 Write file in 'dd-blocksize' chunks to fifo
                                dd_out = [
                                    self.get_tool('dd'),
                                    'obs=%s' % self.get_option('dd-blocksize'),
                                    'of=%s' % temp_fifo
                                ]
                                unzip_pipe.add_command(dd_out)
                        else:
                            dd = [
                                self.get_tool('dd'),
                                'bs=%s' % self.get_option('dd-blocksize'),
                                'if=%s' % input_path,
                                'of=%s' % temp_fifo
                            ]
                            exec_group.add_command(dd)

                        return (exec_group, temp_fifos)

                    for input_path in fr_input:
                        exec_group, fr_temp_fifos = prepare_input(
                            input_path, exec_group, fr_temp_fifos)
                    # And if we handle paired end data
                    if is_paired_end:
                        for input_path in sr_input:
                            exec_group, sr_temp_fifos = prepare_input(
                                input_path, exec_group, sr_temp_fifos)

                    # 3. Map reads using bowtie2
                    with exec_group.add_pipeline() as bowtie2_pipe:
                        # Assemble bowtie2 command
                        bowtie2 = [self.get_tool('bowtie2')]

                        bowtie2.extend(option_list)
                        bowtie2.extend(['-x', self.get_option('index')])

>>>>>>> 2284a422
                        if is_paired_end:
                            bowtie2.extend([
                                '-1', fr_input,
                                '-2', sr_input])
                        else:
<<<<<<< HEAD
                            bowtie2.extend(['-U', fr_input])
                
                        log_stderr = run.add_output_file(
                                'log_stderr',
                                '%s-bowtie2-log_stderr.txt' % run_id,
                                                               input_paths)


                        metrics = run.add_output_file(
                                'metrics',
                                '%s-bowtie2-metrics.txt' % run_id,
                            input_paths)
                        bowtie2.extend(['--met-file', metrics])

                        if self.is_option_set_in_config('unaligned'):
                            if self.get_option('unaligned'):
                                unaligned = run.add_output_file(
                                    'unaligned',
                                    '%s-bowtie2-unlagined.fastq' % run_id,
                                    input_paths)
                                bowtie2.extend(['--un', unaligned])

                        if self.is_option_set_in_config('local'):
                            if self.get_option('local'):
                                bowtie2.extend(['--local'])

                        if self.is_option_set_in_config('trim5'):
                            if self.get_option('trim5'):
                                bowtie2.extend(['--trim5', str(self.get_option('trim5'))])

                        if self.is_option_set_in_config('trim3'):
                            if self.get_option('trim3'):
                                bowtie2.extend(['--trim3', str(self.get_option('trim3'))])

                                
                                

                        bowtie2_pipe.add_command(bowtie2, stderr_path=log_stderr)
                        res = run.add_output_file(
=======
                            bowtie2.extend(['-U', ','.join(fr_temp_fifos)])

                        bowtie2_pipe.add_command(bowtie2)
                        # Compress bowtie2 output
                        pigz = [self.get_tool('pigz'),
                                '--processes', str(self.get_cores()),
                                '--blocksize', self.get_option('pigz-blocksize'),
                                '--stdout']
                        bowtie2_pipe.add_command(pigz)
                        # Write bowtie2 output to file
                        dd = [
                            self.get_tool('dd'),
                            'obs=%s' % self.get_option('dd-blocksize'),
                            'of=%s' %
                            run.add_output_file(
>>>>>>> 2284a422
                                'alignments',
                                '%s-bowtie2-results.sam.gz' % run_id,
                                input_paths
                            )
                       
                        # Compress bowtie2 output
                        pigz = [self.get_tool('pigz'),
                                '--stdout']
                        bowtie2_pipe.add_command(pigz, stdout_path=res)
<|MERGE_RESOLUTION|>--- conflicted
+++ resolved
@@ -1,6 +1,4 @@
-from uaperrors import UAPError
 import sys
-import yaml
 import os
 from logging import getLogger
 from abstract_step import AbstractStep
@@ -36,46 +34,16 @@
         self.add_connection('in/first_read')
         self.add_connection('in/second_read')
         self.add_connection('out/alignments')
-        self.add_connection('out/log_stderr')
-        self.add_connection('out/metrics')
-        self.add_connection('out/unaligned')
-
-<<<<<<< HEAD
-
-=======
+
         # Step was tested for dd (coreutils) release 8.25
         self.require_tool('dd')
         # Step was tested for mkfifo (GNU coreutils) release 8.25
         self.require_tool('mkfifo')
         # Step was tested for pigz release 2.3.1
->>>>>>> 2284a422
         self.require_tool('pigz')
         # Step was tested for bowtie2 release 2.2.9
         self.require_tool('bowtie2')
 
-<<<<<<< HEAD
-        self.add_option('index', str, optional=False,
-                        description="Path to bowtie2 index (not containing file "
-                        "suffixes).")
-
-
-        self.add_option('local', bool, optional=True,
-                        description="local mode" )
-
-        self.add_option('trim5', int, optional=True,
-                        description="trim 5 prime")
-
-        self.add_option('trim3', int, optional=True,
-                        description="trim 3 prime")
-
-
-        self.add_option('cores', int, default=6)
-        self.add_option('unaligned', bool, default = None, optional=True)
-
-        # Bowtie2 has so many options that I'm avoiding to add them all now,
-        # but it might be necessary later on.
-
-=======
         # Options for bowtie2
         # 2B implemented: -q,-qseq,-f,-r,-c
         # -x
@@ -283,16 +251,12 @@
         self.add_option('dd-blocksize', str, optional = True, default = "2M")
         self.add_option('pigz-blocksize', str, optional = True, default = "2048")
 
->>>>>>> 2284a422
     def runs(self, run_ids_connections_files):
-        self.set_cores(self.get_option('cores'))
 
         # Check if option values are valid
         if not os.path.exists(self.get_option('index') + '.1.bt2'):
-            raise UAPError("Could not find index file: %s.*" %
+            logger.error("Could not find index file: %s.*" %
                          self.get_option('index'))
-<<<<<<< HEAD
-=======
             sys.exit(1)
 
         # compile all options set
@@ -348,40 +312,22 @@
 
 
 
->>>>>>> 2284a422
         for run_id in run_ids_connections_files.keys():
             with self.declare_run(run_id) as run:
                 # Get list of files for first/second read
-
-<<<<<<< HEAD
-                fr_input = run_ids_connections_files[run_id]['in/first_read'][0]
-                sr_input = run_ids_connections_files[run_id]['in/second_read'][0]
-=======
+                fr_input = run_ids_connections_files[run_id]['in/first_read']
+                sr_input = run_ids_connections_files[run_id]['in/second_read']
+
                 input_paths = [ y for x in [fr_input, sr_input] \
                                for y in x if y !=None ]
->>>>>>> 2284a422
 
                 # Do we have paired end data and is it exactly one ?
                 is_paired_end = True
-                input_paths = [fr_input]
-
-                if sr_input == None:
+                if sr_input == [None]:
                     is_paired_end = False
-                else:
-                    input_paths.append(sr_input)
-
-
-                # bowtie2 is run in this exec group
+
+                # Tophat is run in this exec group
                 with run.new_exec_group() as exec_group:
-<<<<<<< HEAD
-                    with exec_group.add_pipeline() as bowtie2_pipe:
-                        # Assemble bowtie2 command
-                        bowtie2 = [
-                            self.get_tool('bowtie2'),
-                            '-p', str(self.get_option('cores') - 2),
-                            '-x', os.path.abspath(self.get_option('index'))
-                        ]
-=======
                     # Lists of fifos
                     fr_temp_fifos = list()
                     sr_temp_fifos = list()
@@ -452,53 +398,11 @@
                         bowtie2.extend(option_list)
                         bowtie2.extend(['-x', self.get_option('index')])
 
->>>>>>> 2284a422
                         if is_paired_end:
                             bowtie2.extend([
-                                '-1', fr_input,
-                                '-2', sr_input])
+                                '-1', ','.join(fr_temp_fifos),
+                                '-2', ','.join(sr_temp_fifos)])
                         else:
-<<<<<<< HEAD
-                            bowtie2.extend(['-U', fr_input])
-                
-                        log_stderr = run.add_output_file(
-                                'log_stderr',
-                                '%s-bowtie2-log_stderr.txt' % run_id,
-                                                               input_paths)
-
-
-                        metrics = run.add_output_file(
-                                'metrics',
-                                '%s-bowtie2-metrics.txt' % run_id,
-                            input_paths)
-                        bowtie2.extend(['--met-file', metrics])
-
-                        if self.is_option_set_in_config('unaligned'):
-                            if self.get_option('unaligned'):
-                                unaligned = run.add_output_file(
-                                    'unaligned',
-                                    '%s-bowtie2-unlagined.fastq' % run_id,
-                                    input_paths)
-                                bowtie2.extend(['--un', unaligned])
-
-                        if self.is_option_set_in_config('local'):
-                            if self.get_option('local'):
-                                bowtie2.extend(['--local'])
-
-                        if self.is_option_set_in_config('trim5'):
-                            if self.get_option('trim5'):
-                                bowtie2.extend(['--trim5', str(self.get_option('trim5'))])
-
-                        if self.is_option_set_in_config('trim3'):
-                            if self.get_option('trim3'):
-                                bowtie2.extend(['--trim3', str(self.get_option('trim3'))])
-
-                                
-                                
-
-                        bowtie2_pipe.add_command(bowtie2, stderr_path=log_stderr)
-                        res = run.add_output_file(
-=======
                             bowtie2.extend(['-U', ','.join(fr_temp_fifos)])
 
                         bowtie2_pipe.add_command(bowtie2)
@@ -514,13 +418,9 @@
                             'obs=%s' % self.get_option('dd-blocksize'),
                             'of=%s' %
                             run.add_output_file(
->>>>>>> 2284a422
                                 'alignments',
                                 '%s-bowtie2-results.sam.gz' % run_id,
                                 input_paths
                             )
-                       
-                        # Compress bowtie2 output
-                        pigz = [self.get_tool('pigz'),
-                                '--stdout']
-                        bowtie2_pipe.add_command(pigz, stdout_path=res)
+                        ]
+                        bowtie2_pipe.add_command(dd)