import sys
from logging import getLogger
import os
import urlparse
from abstract_step import AbstractSourceStep

logger=getLogger("uap_logger")

class RawUrlSource(AbstractSourceStep):

    def __init__(self, pipeline):
        super(RawUrlSource, self).__init__(pipeline)

        self.add_connection('out/raw')

        self.require_tool('compare_secure_hashes')
        # Step was tested for cp (GNU coreutils) release 8.25
        self.require_tool('cp')
        # Step was tested for curl release 7.47.0
        self.require_tool('curl')
        # Step was tested for dd (coreutils) release 8.25
        self.require_tool('dd')
        # Step was tested for mkdir (GNU coreutils) release 8.25
        self.require_tool('mkdir')
        # Step was tested for pigz release 2.3.1
        self.require_tool('pigz')

        self.add_option('filename', str, optional = True,
                        description = "local file name of downloaded file")
        self.add_option('hashing-algorithm', str, optional=True,
                        choices = ['md5', 'sha1', 'sha224', 'sha256',
                                   'sha384', 'sha512'],
                        description = "hashing algorithm to use")
        self.add_option('path', str, optional = False,
                        description = "directory to move downloaded file to")
        self.add_option('secure-hash', str, optional = True,
                        description = "expected secure hash of downloaded file")
        self.add_option('uncompress', bool, optional = True, default = False,
                        description = 'Shall the file be uncompressed after '
                        'downloading')
        self.add_option('url', str, optional = False,
<<<<<<< HEAD
                        description = "file URL")

=======
                        description = "Download URL")

        # Options for dd
        self.add_option('dd-blocksize', str, optional = True, default = "256k")
        
>>>>>>> 2284a422
    def runs(self, run_ids_connections_files):
        # Get file name of downloaded file
        url_filename = os.path.basename(
            urlparse.urlparse(self.get_option('url')).path)

        # Is downloaded file gzipped?
        root, ext = os.path.splitext(url_filename)
        is_gzipped = True if ext in ['.gz', '.gzip'] else False
        if not is_gzipped and self.get_option('uncompress'):
            logger.error("Uncompression of non-gzipped file %s requested."
                         % url_filename)
            sys.exit(1)

        # Handle the filename to have the proper ending
        filename = root if self.get_option('uncompress') and is_gzipped \
                   else url_filename

        if self.is_option_set_in_config('filename'):
            conf_filename = self.get_option('filename')
            root, ext = os.path.splitext(
                os.path.basename(conf_filename))

            if is_gzipped and self.get_option('uncompress') and \
               ext in ['.gz', '.gzip']:
                logger.error("The filename %s should NOT end on '.gz' or "
                             "'.gzip'." % conf_filename)
                sys.exit(1)
            filename = conf_filename

        # Get directory to move downloaded file to
        path = self.get_option('path')
        # Absolute path to downloaded file
        final_abspath = os.path.join(path, filename)

        with self.declare_run('download') as run:
            # Test if path exists
            if os.path.exists(path):
                # Fail if it is not a directory
                if not os.path.isdir(path):
                    logger.error(
                        "Path %s already exists but is not a directory" % path)
                    sys.exit(1)
            else:
                # Create the directory
                with run.new_exec_group() as mkdir_exec_group:
                    mkdir = [self.get_tool('mkdir'), '-p', path]
                    mkdir_exec_group.add_command(mkdir)
            out_file = run.add_output_file('raw', final_abspath, [] )

            temp_filename = run.add_temporary_file(suffix = url_filename)
            with run.new_exec_group() as curl_exec_group:
                # 1. download file
<<<<<<< HEAD
                curl = [self.get_tool('curl'), self.get_option('url')]
                curl_exec_group.add_command(curl, stdout_path = temp_filename)

=======
                curl = [self.get_tool('curl'),
                        '--output', temp_filename,
                        self.get_option('url')]
                curl_exec_group.add_command(curl)
            
>>>>>>> 2284a422
            if self.is_option_set_in_config('hashing-algorithm') and \
               self.is_option_set_in_config('secure-hash'):
                with run.new_exec_group() as check_exec_group:
                    # 2. Compare secure hashes
                    compare_secure_hashes = [
                        self.get_tool('compare_secure_hashes'),
                        '--algorithm',
                        self.get_option('hashing-algorithm'),
                        '--secure-hash',
                        self.get_option('secure-hash'),
                        temp_filename
                    ]
                    check_exec_group.add_command(compare_secure_hashes)
            with run.new_exec_group() as cp_exec_group:
                if self.get_option("uncompress"):
                    with cp_exec_group.add_pipeline() as pipe:
                        pigz = [self.get_tool('pigz'),
                                '--decompress',
                                '--stdout',
                                '--processes', '1',
                                temp_filename]
                        #                    temp_filename = os.path.splitext(temp_filename)[0]
                        dd_out = [self.get_tool('dd'),
                                  'bs=%s' % self.get_option('dd-blocksize'),
                                  'of=%s' % out_file]
                        pipe.add_command(pigz)
                        pipe.add_command(dd_out)
                else:
                    cp = [self.get_tool('cp'), '--update', temp_filename,
                          out_file]
                    cp_exec_group.add_command(cp)<|MERGE_RESOLUTION|>--- conflicted
+++ resolved
@@ -36,19 +36,13 @@
         self.add_option('secure-hash', str, optional = True,
                         description = "expected secure hash of downloaded file")
         self.add_option('uncompress', bool, optional = True, default = False,
-                        description = 'Shall the file be uncompressed after '
-                        'downloading')
+                        description = 'File is uncompressed after download')
         self.add_option('url', str, optional = False,
-<<<<<<< HEAD
-                        description = "file URL")
-
-=======
                         description = "Download URL")
 
         # Options for dd
         self.add_option('dd-blocksize', str, optional = True, default = "256k")
         
->>>>>>> 2284a422
     def runs(self, run_ids_connections_files):
         # Get file name of downloaded file
         url_filename = os.path.basename(
@@ -101,17 +95,11 @@
             temp_filename = run.add_temporary_file(suffix = url_filename)
             with run.new_exec_group() as curl_exec_group:
                 # 1. download file
-<<<<<<< HEAD
-                curl = [self.get_tool('curl'), self.get_option('url')]
-                curl_exec_group.add_command(curl, stdout_path = temp_filename)
-
-=======
                 curl = [self.get_tool('curl'),
                         '--output', temp_filename,
                         self.get_option('url')]
                 curl_exec_group.add_command(curl)
             
->>>>>>> 2284a422
             if self.is_option_set_in_config('hashing-algorithm') and \
                self.is_option_set_in_config('secure-hash'):
                 with run.new_exec_group() as check_exec_group:
@@ -133,7 +121,6 @@
                                 '--stdout',
                                 '--processes', '1',
                                 temp_filename]
-                        #                    temp_filename = os.path.splitext(temp_filename)[0]
                         dd_out = [self.get_tool('dd'),
                                   'bs=%s' % self.get_option('dd-blocksize'),
                                   'of=%s' % out_file]
