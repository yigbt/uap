--- conflicted
+++ resolved
@@ -19,7 +19,7 @@
             "``/home/test/fastq/Sample_*.fastq.gz``.")
 
         self.add_option(
-            'group', str, optional = True,
+            'group', str, optional = True, 
             description = "A regular expression which is applied to found "
             "files, and which is used to determine the sample name from the "
             "file name. For example, `(Sample_\d+)_R[12].fastq.gz``, when "
@@ -31,7 +31,7 @@
                         description = "This optional prefix is prepended to "
                         "every sample name.")
 
-        self.add_option('sample_to_files_map', dict, str,
+        self.add_option('sample_to_files_map', dict, str, 
                         description = "A listing of sample names and their "
                         "associated files. This must be provided as a YAML "
                         "dictionary.", optional = True)
@@ -43,50 +43,33 @@
         if self.is_option_set_in_config('group') and \
            self.is_option_set_in_config('pattern'):
             regex = re.compile(self.get_option('group'))
-
+            
             # find files matching the 'group' pattern in all files matching 'pattern'
-            glob_result = glob.glob(os.path.abspath(self.get_option('pattern')))
-            if not glob_result:
-                raise StandardError("Couldn't find files with pattern '%s'."
-                    % os.path.abspath(self.get_option('pattern')))
-
-            for path in glob_result:
+            for path in glob.glob(os.path.abspath(self.get_option('pattern'))):
                 match = regex.match(os.path.basename(path))
                 if match == None:
-<<<<<<< HEAD
-                    raise StandardError("Couldn't match regex /%s/ to file %s."
-                        % (self.get_option('group'), os.path.basename(path)))
-
-=======
                     logger.error("Couldn't match regex /%s/ to file %s."
                                  % (self.get_option('group'),
                                     os.path.basename(path)))
                     sys.exit(1)
             
->>>>>>> 2284a422
                 sample_id_parts = []
                 if self.is_option_set_in_config('sample_id_prefix'):
                     sample_id_parts.append(self.get_option('sample_id_prefix'))
-
+                
                 sample_id_parts += list(match.groups())
                 sample_id = '_'.join(sample_id_parts)
                 if not sample_id in found_files:
                     found_files[sample_id] = list()
                 found_files[sample_id].append(path)
-
+                
         elif self.is_option_set_in_config('sample_to_files_map'):
             for run_id, paths in self.get_option('sample_to_files_map').items():
                 for path in paths:
                     if not os.path.isfile(path):
-<<<<<<< HEAD
-                        raise StandardError("[raw_file_source]: %s is no file. "
-                                            "Please provide correct path."
-                                            % path)
-=======
                         logger.error("[raw_file_source]: %s is no file. "
                                      "Please provide correct path." % path)
                         sys.exit(1)
->>>>>>> 2284a422
                 if not run_id in found_files:
                     found_files[run_id] = list()
                 found_files[run_id] = paths
