--- conflicted
+++ resolved
@@ -166,14 +166,8 @@
             elif ret_value == None:
                 value = None
             else:
-<<<<<<< HEAD
                 raise UAPError("Function %s does not return list or string object"
                              % func.__class__.__name__)
-=======
-                logger.error("Function %s does not return list or string object"
-                             % func.__name__)
-                sys.exit(1)
->>>>>>> b41a0189
             return(value)
         return(inner)
 
@@ -546,12 +540,8 @@
            isinstance(self._step, abst.AbstractSourceStep):
             raise UAPError("The declared output file path contains "
                          "directory separator: %s." % out_path)
-<<<<<<< HEAD
-=======
-            sys.exit(1)
         elif isinstance(self._step, abst.AbstractSourceStep):
             out_path = os.path.abspath(out_path)
->>>>>>> b41a0189
         # make sure tag was declared with an outgoing connection
         if 'out/' + tag not in self._step._connections:
             raise UAPError("Invalid output_file tag '%s' in %s. "
