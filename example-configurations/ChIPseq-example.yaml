--- conflicted
+++ resolved
@@ -133,15 +133,9 @@
 
     # URL: http://broadinstitute.github.io/picard/
     picard-tools:
-<<<<<<< HEAD
-        path: picard
-        get_version: -h
-        exit_code: 1
-=======
         path: picard-tools
         get_version: --version
         exit_code: 0
->>>>>>> f110f785
 
     # URL: http://zlib.net/pigz/
     pigz:
